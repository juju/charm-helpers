"""Charm Helpers saltstack - declare the state of your machines.

This helper enables you to declare your machine state, rather than
program it procedurally (and have to test each change to your procedures).
Your install hook can be as simple as:

{{{
from charmhelpers.contrib.saltstack import (
    install_salt_support,
    update_machine_state,
)


def install():
    install_salt_support()
    update_machine_state('machine_states/dependencies.yaml')
    update_machine_state('machine_states/installed.yaml')
}}}

and won't need to change (nor will its tests) when you change the machine
state.

It's using a python package called salt-minion which allows various formats for
specifying resources, such as:

{{{
/srv/{{ basedir }}:
    file.directory:
        - group: ubunet
        - user: ubunet
        - require:
            - user: ubunet
        - recurse:
            - user
            - group

ubunet:
    group.present:
        - gid: 1500
    user.present:
        - uid: 1500
        - gid: 1500
        - createhome: False
        - require:
            - group: ubunet
}}}

The docs for all the different state definitions are at:
    http://docs.saltstack.com/ref/states/all/


TODO:
  * Add test helpers which will ensure that machine state definitions
    are functionally (but not necessarily logically) correct (ie. getting
    salt to parse all state defs.
  * Add a link to a public bootstrap charm example / blogpost.
  * Find a way to obviate the need to use the grains['charm_dir'] syntax
    in templates.
"""
# Copyright 2013 Canonical Ltd.
#
# Authors:
#  Charm Helpers Developers <juju@lists.ubuntu.com>
import os
import subprocess
import yaml

import charmhelpers.core.host
import charmhelpers.core.hookenv


charm_dir = os.environ.get('CHARM_DIR', '')
salt_grains_path = '/etc/salt/grains'


def install_salt_support(from_ppa=True):
    """Installs the salt-minion helper for machine state.

    By default the salt-minion package is installed from
    the saltstack PPA. If from_ppa is False you must ensure
    that the salt-minion package is available in the apt cache.
    """
    if from_ppa:
        subprocess.check_call([
            '/usr/bin/add-apt-repository',
            '--yes',
            'ppa:saltstack/salt',
        ])
        subprocess.check_call(['/usr/bin/apt-get', 'update'])
    # We install salt-common as salt-minion would run the salt-minion
    # daemon.
    charmhelpers.core.host.apt_install('salt-common')


def update_machine_state(state_path):
    """Update the machine state using the provided state declaration."""
    juju_state_to_yaml(salt_grains_path)
    subprocess.check_call([
        'salt-call',
        '--local',
        'state.template',
        state_path,
    ])


def juju_state_to_yaml(yaml_path):
    """Update the juju config and state in a yaml file.

    This includes any current relation-get data, and the charm
    directory.
    """
    config = charmhelpers.core.hookenv.config()

    # Add the charm_dir which we will need to refer to charm
    # file resources etc.
    config['charm_dir'] = charm_dir
    config['local_unit'] = charmhelpers.core.hookenv.local_unit()
<<<<<<< HEAD
    relation_data = charmhelpers.core.hookenv.relation_get() 
    if relation_data is not None:
=======

    # Add any relation data prefixed with the relation type.
    relation_type = charmhelpers.core.hookenv.relation_type()
    if relation_type is not None:
        relation_data = charmhelpers.core.hookenv.relation_get()
        relation_data = dict(
            ("{}:{}".format(relation_type, key), val)
            for key, val in relation_data.items())
>>>>>>> f4fe8934
        config.update(relation_data)

    # Don't use non-standard tags for unicode which will not
    # work when salt uses yaml.load_safe.
    yaml.add_representer(unicode, lambda dumper,
                         value: dumper.represent_scalar(
                             u'tag:yaml.org,2002:str', value))

    yaml_dir = os.path.dirname(yaml_path)
    if not os.path.exists(yaml_dir):
        os.makedirs(yaml_dir)

<<<<<<< HEAD
    with open(yaml_path, "w+") as fp:
        fp.write(yaml.dump(config))
=======
    if os.path.exists(salt_grains_path):
        with open(salt_grains_path, "r") as grain_file:
            grains = yaml.load(grain_file.read())
    else:
        grains = {}

    grains.update(config)
    with open(salt_grains_path, "w+") as fp:
        fp.write(yaml.dump(grains))
>>>>>>> f4fe8934
<|MERGE_RESOLUTION|>--- conflicted
+++ resolved
@@ -115,10 +115,6 @@
     # file resources etc.
     config['charm_dir'] = charm_dir
     config['local_unit'] = charmhelpers.core.hookenv.local_unit()
-<<<<<<< HEAD
-    relation_data = charmhelpers.core.hookenv.relation_get() 
-    if relation_data is not None:
-=======
 
     # Add any relation data prefixed with the relation type.
     relation_type = charmhelpers.core.hookenv.relation_type()
@@ -127,7 +123,6 @@
         relation_data = dict(
             ("{}:{}".format(relation_type, key), val)
             for key, val in relation_data.items())
->>>>>>> f4fe8934
         config.update(relation_data)
 
     # Don't use non-standard tags for unicode which will not
@@ -140,17 +135,12 @@
     if not os.path.exists(yaml_dir):
         os.makedirs(yaml_dir)
 
-<<<<<<< HEAD
+    if os.path.exists(yaml_path):
+        with open(yaml_path, "r") as existing_vars_file:
+            existing_vars = yaml.load(existing_vars_file.read())
+    else:
+        existing_vars = {}
+
+    existing_vars.update(config)
     with open(yaml_path, "w+") as fp:
-        fp.write(yaml.dump(config))
-=======
-    if os.path.exists(salt_grains_path):
-        with open(salt_grains_path, "r") as grain_file:
-            grains = yaml.load(grain_file.read())
-    else:
-        grains = {}
-
-    grains.update(config)
-    with open(salt_grains_path, "w+") as fp:
-        fp.write(yaml.dump(grains))
->>>>>>> f4fe8934
+        fp.write(yaml.dump(existing_vars))