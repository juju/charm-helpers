--- conflicted
+++ resolved
@@ -271,10 +271,6 @@
         """Get last modification time of directory."""
         return sentry_unit.directory_stat(directory)['mtime']
 
-<<<<<<< HEAD
-    def _get_proc_start_time(self, sentry_unit, service, pgrep_full=False):
-        """Get process' start time.
-=======
     def _get_proc_start_time(self, sentry_unit, service, pgrep_full=None):
         """Get start time of a process based on the last modification time
            of the /proc/pid directory.
@@ -299,23 +295,8 @@
         proc_dir = '/proc/{}'.format(pid)
         self.log.debug('Pid for {} on {}: {}'.format(
             service, sentry_unit.info['unit_name'], pid))
->>>>>>> 39b1ac5b
-
-           Determine start time of the process based on the last modification
-           time of the /proc/pid directory. If pgrep_full is True, the process
-           name is matched against the full command line.
-           """
-        if pgrep_full:
-            cmd = 'pgrep -o -f {}'.format(service)
-        else:
-            cmd = 'pgrep -o {}'.format(service)
-        cmd = cmd + '  | grep  -v pgrep || exit 0'
-        cmd_out = sentry_unit.run(cmd)
-        self.log.debug('CMDout: ' + str(cmd_out))
-        if cmd_out[0]:
-            self.log.debug('Pid for %s %s' % (service, str(cmd_out[0])))
-            proc_dir = '/proc/{}'.format(cmd_out[0].strip())
-            return self._get_dir_mtime(sentry_unit, proc_dir)
+
+        return self._get_dir_mtime(sentry_unit, proc_dir)
 
     def service_restarted(self, sentry_unit, service, filename,
                           pgrep_full=None, sleep_time=20):
