# Copyright 2014-2015 Canonical Limited.
#
# Licensed under the Apache License, Version 2.0 (the "License");
# you may not use this file except in compliance with the License.
# You may obtain a copy of the License at
#
#  http://www.apache.org/licenses/LICENSE-2.0
#
# Unless required by applicable law or agreed to in writing, software
# distributed under the License is distributed on an "AS IS" BASIS,
# WITHOUT WARRANTIES OR CONDITIONS OF ANY KIND, either express or implied.
# See the License for the specific language governing permissions and
# limitations under the License.

import collections
import glob
import json
import math
import os
import re
import time
from base64 import b64decode
from subprocess import check_call, CalledProcessError

import six

from charmhelpers.fetch import (
    apt_install,
    filter_installed_packages,
)
from charmhelpers.core.hookenv import (
    config,
    is_relation_made,
    local_unit,
    log,
    relation_get,
    relation_ids,
    related_units,
    relation_set,
    unit_get,
    unit_private_ip,
    charm_name,
    DEBUG,
    INFO,
    ERROR,
    status_set,
    network_get_primary_address
)

from charmhelpers.core.sysctl import create as sysctl_create
from charmhelpers.core.strutils import bool_from_string
from charmhelpers.contrib.openstack.exceptions import OSContextError

from charmhelpers.core.host import (
    get_bond_master,
    is_phy_iface,
    list_nics,
    get_nic_hwaddr,
    mkdir,
    write_file,
    pwgen,
    lsb_release,
    CompareHostReleases,
    is_container,
<<<<<<< HEAD
    service_restart,
=======
    service_reload,
>>>>>>> 60c2f65e
)
from charmhelpers.contrib.hahelpers.cluster import (
    determine_apache_port,
    determine_api_port,
    https,
    is_clustered,
)
from charmhelpers.contrib.hahelpers.apache import (
    get_cert,
    get_ca_cert,
    install_ca_cert,
)
from charmhelpers.contrib.openstack.neutron import (
    neutron_plugin_attribute,
    parse_data_port_mappings,
)
from charmhelpers.contrib.openstack.ip import (
    resolve_address,
    INTERNAL,
    ADMIN,
    PUBLIC,
    ADDRESS_MAP,
)
from charmhelpers.contrib.network.ip import (
    get_address_in_network,
    get_ipv4_addr,
    get_ipv6_addr,
    get_netmask_for_address,
    format_ipv6_addr,
    is_bridge_member,
    is_ipv6_disabled,
    get_relation_ip,
)
from charmhelpers.contrib.openstack.utils import (
    config_flags_parser,
    enable_memcache,
    snap_install_requested,
    CompareOpenStackReleases,
    os_release,
)
from charmhelpers.core.unitdata import kv

try:
    import psutil
except ImportError:
    if six.PY2:
        apt_install('python-psutil', fatal=True)
    else:
        apt_install('python3-psutil', fatal=True)
    import psutil

CA_CERT_PATH = '/usr/local/share/ca-certificates/keystone_juju_ca_cert.crt'
ADDRESS_TYPES = ['admin', 'internal', 'public']
HAPROXY_RUN_DIR = '/var/run/haproxy/'


def ensure_packages(packages):
    """Install but do not upgrade required plugin packages."""
    required = filter_installed_packages(packages)
    if required:
        apt_install(required, fatal=True)


def context_complete(ctxt):
    _missing = []
    for k, v in six.iteritems(ctxt):
        if v is None or v == '':
            _missing.append(k)

    if _missing:
        log('Missing required data: %s' % ' '.join(_missing), level=INFO)
        return False

    return True


class OSContextGenerator(object):
    """Base class for all context generators."""
    interfaces = []
    related = False
    complete = False
    missing_data = []

    def __call__(self):
        raise NotImplementedError

    def context_complete(self, ctxt):
        """Check for missing data for the required context data.
        Set self.missing_data if it exists and return False.
        Set self.complete if no missing data and return True.
        """
        # Fresh start
        self.complete = False
        self.missing_data = []
        for k, v in six.iteritems(ctxt):
            if v is None or v == '':
                if k not in self.missing_data:
                    self.missing_data.append(k)

        if self.missing_data:
            self.complete = False
            log('Missing required data: %s' % ' '.join(self.missing_data),
                level=INFO)
        else:
            self.complete = True
        return self.complete

    def get_related(self):
        """Check if any of the context interfaces have relation ids.
        Set self.related and return True if one of the interfaces
        has relation ids.
        """
        # Fresh start
        self.related = False
        try:
            for interface in self.interfaces:
                if relation_ids(interface):
                    self.related = True
            return self.related
        except AttributeError as e:
            log("{} {}"
                "".format(self, e), 'INFO')
            return self.related


class SharedDBContext(OSContextGenerator):
    interfaces = ['shared-db']

    def __init__(self,
                 database=None, user=None, relation_prefix=None, ssl_dir=None):
        """Allows inspecting relation for settings prefixed with
        relation_prefix. This is useful for parsing access for multiple
        databases returned via the shared-db interface (eg, nova_password,
        quantum_password)
        """
        self.relation_prefix = relation_prefix
        self.database = database
        self.user = user
        self.ssl_dir = ssl_dir
        self.rel_name = self.interfaces[0]

    def __call__(self):
        self.database = self.database or config('database')
        self.user = self.user or config('database-user')
        if None in [self.database, self.user]:
            log("Could not generate shared_db context. Missing required charm "
                "config options. (database name and user)", level=ERROR)
            raise OSContextError

        ctxt = {}

        # NOTE(jamespage) if mysql charm provides a network upon which
        # access to the database should be made, reconfigure relation
        # with the service units local address and defer execution
        access_network = relation_get('access-network')
        if access_network is not None:
            if self.relation_prefix is not None:
                hostname_key = "{}_hostname".format(self.relation_prefix)
            else:
                hostname_key = "hostname"
            access_hostname = get_address_in_network(
                access_network,
                unit_get('private-address'))
            set_hostname = relation_get(attribute=hostname_key,
                                        unit=local_unit())
            if set_hostname != access_hostname:
                relation_set(relation_settings={hostname_key: access_hostname})
                return None  # Defer any further hook execution for now....

        password_setting = 'password'
        if self.relation_prefix:
            password_setting = self.relation_prefix + '_password'

        for rid in relation_ids(self.interfaces[0]):
            self.related = True
            for unit in related_units(rid):
                rdata = relation_get(rid=rid, unit=unit)
                host = rdata.get('db_host')
                host = format_ipv6_addr(host) or host
                ctxt = {
                    'database_host': host,
                    'database': self.database,
                    'database_user': self.user,
                    'database_password': rdata.get(password_setting),
                    'database_type': 'mysql'
                }
                # Note(coreycb): We can drop mysql+pymysql if we want when the
                # following review lands, though it seems mysql+pymysql would
                # be preferred. https://review.openstack.org/#/c/462190/
                if snap_install_requested():
                    ctxt['database_type'] = 'mysql+pymysql'
                if self.context_complete(ctxt):
                    db_ssl(rdata, ctxt, self.ssl_dir)
                    return ctxt
        return {}


class PostgresqlDBContext(OSContextGenerator):
    interfaces = ['pgsql-db']

    def __init__(self, database=None):
        self.database = database

    def __call__(self):
        self.database = self.database or config('database')
        if self.database is None:
            log('Could not generate postgresql_db context. Missing required '
                'charm config options. (database name)', level=ERROR)
            raise OSContextError

        ctxt = {}
        for rid in relation_ids(self.interfaces[0]):
            self.related = True
            for unit in related_units(rid):
                rel_host = relation_get('host', rid=rid, unit=unit)
                rel_user = relation_get('user', rid=rid, unit=unit)
                rel_passwd = relation_get('password', rid=rid, unit=unit)
                ctxt = {'database_host': rel_host,
                        'database': self.database,
                        'database_user': rel_user,
                        'database_password': rel_passwd,
                        'database_type': 'postgresql'}
                if self.context_complete(ctxt):
                    return ctxt

        return {}


def db_ssl(rdata, ctxt, ssl_dir):
    if 'ssl_ca' in rdata and ssl_dir:
        ca_path = os.path.join(ssl_dir, 'db-client.ca')
        with open(ca_path, 'wb') as fh:
            fh.write(b64decode(rdata['ssl_ca']))

        ctxt['database_ssl_ca'] = ca_path
    elif 'ssl_ca' in rdata:
        log("Charm not setup for ssl support but ssl ca found", level=INFO)
        return ctxt

    if 'ssl_cert' in rdata:
        cert_path = os.path.join(
            ssl_dir, 'db-client.cert')
        if not os.path.exists(cert_path):
            log("Waiting 1m for ssl client cert validity", level=INFO)
            time.sleep(60)

        with open(cert_path, 'wb') as fh:
            fh.write(b64decode(rdata['ssl_cert']))

        ctxt['database_ssl_cert'] = cert_path
        key_path = os.path.join(ssl_dir, 'db-client.key')
        with open(key_path, 'wb') as fh:
            fh.write(b64decode(rdata['ssl_key']))

        ctxt['database_ssl_key'] = key_path

    return ctxt


class IdentityServiceContext(OSContextGenerator):

    def __init__(self,
                 service=None,
                 service_user=None,
                 rel_name='identity-service'):
        self.service = service
        self.service_user = service_user
        self.rel_name = rel_name
        self.interfaces = [self.rel_name]

    def _setup_pki_cache(self):
        if self.service and self.service_user:
            # This is required for pki token signing if we don't want /tmp to
            # be used.
            cachedir = '/var/cache/%s' % (self.service)
            if not os.path.isdir(cachedir):
                log("Creating service cache dir %s" % (cachedir), level=DEBUG)
                mkdir(path=cachedir, owner=self.service_user,
                      group=self.service_user, perms=0o700)

            return cachedir
        return None

    def __call__(self):
        log('Generating template context for ' + self.rel_name, level=DEBUG)
        ctxt = {}

        cachedir = self._setup_pki_cache()
        if cachedir:
            ctxt['signing_dir'] = cachedir

        for rid in relation_ids(self.rel_name):
            self.related = True
            for unit in related_units(rid):
                rdata = relation_get(rid=rid, unit=unit)
                serv_host = rdata.get('service_host')
                serv_host = format_ipv6_addr(serv_host) or serv_host
                auth_host = rdata.get('auth_host')
                auth_host = format_ipv6_addr(auth_host) or auth_host
                svc_protocol = rdata.get('service_protocol') or 'http'
                auth_protocol = rdata.get('auth_protocol') or 'http'
                api_version = rdata.get('api_version') or '2.0'
                ctxt.update({'service_port': rdata.get('service_port'),
                             'service_host': serv_host,
                             'auth_host': auth_host,
                             'auth_port': rdata.get('auth_port'),
                             'admin_tenant_name': rdata.get('service_tenant'),
                             'admin_user': rdata.get('service_username'),
                             'admin_password': rdata.get('service_password'),
                             'service_protocol': svc_protocol,
                             'auth_protocol': auth_protocol,
                             'api_version': api_version})

                if float(api_version) > 2:
                    ctxt.update({'admin_domain_name':
                                 rdata.get('service_domain')})

                if self.context_complete(ctxt):
                    # NOTE(jamespage) this is required for >= icehouse
                    # so a missing value just indicates keystone needs
                    # upgrading
                    ctxt['admin_tenant_id'] = rdata.get('service_tenant_id')
                    return ctxt

        return {}


class IdentityCredentialsContext(IdentityServiceContext):
    '''Context for identity-credentials interface type'''

    def __init__(self,
                 service=None,
                 service_user=None,
                 rel_name='identity-credentials'):
        super(IdentityCredentialsContext, self).__init__(service,
                                                         service_user,
                                                         rel_name)

    def __call__(self):
        log('Generating template context for ' + self.rel_name, level=DEBUG)
        ctxt = {}

        cachedir = self._setup_pki_cache()
        if cachedir:
            ctxt['signing_dir'] = cachedir

        for rid in relation_ids(self.rel_name):
            self.related = True
            for unit in related_units(rid):
                rdata = relation_get(rid=rid, unit=unit)
                credentials_host = rdata.get('credentials_host')
                credentials_host = (
                    format_ipv6_addr(credentials_host) or credentials_host
                )
                auth_host = rdata.get('auth_host')
                auth_host = format_ipv6_addr(auth_host) or auth_host
                svc_protocol = rdata.get('credentials_protocol') or 'http'
                auth_protocol = rdata.get('auth_protocol') or 'http'
                api_version = rdata.get('api_version') or '2.0'
                ctxt.update({
                    'service_port': rdata.get('credentials_port'),
                    'service_host': credentials_host,
                    'auth_host': auth_host,
                    'auth_port': rdata.get('auth_port'),
                    'admin_tenant_name': rdata.get('credentials_project'),
                    'admin_tenant_id': rdata.get('credentials_project_id'),
                    'admin_user': rdata.get('credentials_username'),
                    'admin_password': rdata.get('credentials_password'),
                    'service_protocol': svc_protocol,
                    'auth_protocol': auth_protocol,
                    'api_version': api_version
                })

                if float(api_version) > 2:
                    ctxt.update({'admin_domain_name':
                                 rdata.get('domain')})

                if self.context_complete(ctxt):
                    return ctxt

        return {}


class AMQPContext(OSContextGenerator):

    def __init__(self, ssl_dir=None, rel_name='amqp', relation_prefix=None):
        self.ssl_dir = ssl_dir
        self.rel_name = rel_name
        self.relation_prefix = relation_prefix
        self.interfaces = [rel_name]

    def __call__(self):
        log('Generating template context for amqp', level=DEBUG)
        conf = config()
        if self.relation_prefix:
            user_setting = '%s-rabbit-user' % (self.relation_prefix)
            vhost_setting = '%s-rabbit-vhost' % (self.relation_prefix)
        else:
            user_setting = 'rabbit-user'
            vhost_setting = 'rabbit-vhost'

        try:
            username = conf[user_setting]
            vhost = conf[vhost_setting]
        except KeyError as e:
            log('Could not generate shared_db context. Missing required charm '
                'config options: %s.' % e, level=ERROR)
            raise OSContextError

        ctxt = {}
        for rid in relation_ids(self.rel_name):
            ha_vip_only = False
            self.related = True
            transport_hosts = None
            rabbitmq_port = '5672'
            for unit in related_units(rid):
                if relation_get('clustered', rid=rid, unit=unit):
                    ctxt['clustered'] = True
                    vip = relation_get('vip', rid=rid, unit=unit)
                    vip = format_ipv6_addr(vip) or vip
                    ctxt['rabbitmq_host'] = vip
                    transport_hosts = [vip]
                else:
                    host = relation_get('private-address', rid=rid, unit=unit)
                    host = format_ipv6_addr(host) or host
                    ctxt['rabbitmq_host'] = host
                    transport_hosts = [host]

                ctxt.update({
                    'rabbitmq_user': username,
                    'rabbitmq_password': relation_get('password', rid=rid,
                                                      unit=unit),
                    'rabbitmq_virtual_host': vhost,
                })

                ssl_port = relation_get('ssl_port', rid=rid, unit=unit)
                if ssl_port:
                    ctxt['rabbit_ssl_port'] = ssl_port
                    rabbitmq_port = ssl_port

                ssl_ca = relation_get('ssl_ca', rid=rid, unit=unit)
                if ssl_ca:
                    ctxt['rabbit_ssl_ca'] = ssl_ca

                if relation_get('ha_queues', rid=rid, unit=unit) is not None:
                    ctxt['rabbitmq_ha_queues'] = True

                ha_vip_only = relation_get('ha-vip-only',
                                           rid=rid, unit=unit) is not None

                if self.context_complete(ctxt):
                    if 'rabbit_ssl_ca' in ctxt:
                        if not self.ssl_dir:
                            log("Charm not setup for ssl support but ssl ca "
                                "found", level=INFO)
                            break

                        ca_path = os.path.join(
                            self.ssl_dir, 'rabbit-client-ca.pem')
                        with open(ca_path, 'wb') as fh:
                            fh.write(b64decode(ctxt['rabbit_ssl_ca']))
                            ctxt['rabbit_ssl_ca'] = ca_path

                    # Sufficient information found = break out!
                    break

            # Used for active/active rabbitmq >= grizzly
            if (('clustered' not in ctxt or ha_vip_only) and
                    len(related_units(rid)) > 1):
                rabbitmq_hosts = []
                for unit in related_units(rid):
                    host = relation_get('private-address', rid=rid, unit=unit)
                    host = format_ipv6_addr(host) or host
                    rabbitmq_hosts.append(host)

                rabbitmq_hosts = sorted(rabbitmq_hosts)
                ctxt['rabbitmq_hosts'] = ','.join(rabbitmq_hosts)
                transport_hosts = rabbitmq_hosts

            if transport_hosts:
                transport_url_hosts = ','.join([
                    "{}:{}@{}:{}".format(ctxt['rabbitmq_user'],
                                         ctxt['rabbitmq_password'],
                                         host_,
                                         rabbitmq_port)
                    for host_ in transport_hosts])
                ctxt['transport_url'] = "rabbit://{}/{}".format(
                    transport_url_hosts, vhost)

        oslo_messaging_flags = conf.get('oslo-messaging-flags', None)
        if oslo_messaging_flags:
            ctxt['oslo_messaging_flags'] = config_flags_parser(
                oslo_messaging_flags)

        if not self.complete:
            return {}

        return ctxt


class CephContext(OSContextGenerator):
    """Generates context for /etc/ceph/ceph.conf templates."""
    interfaces = ['ceph']

    def __call__(self):
        if not relation_ids('ceph'):
            return {}

        log('Generating template context for ceph', level=DEBUG)
        mon_hosts = []
        ctxt = {
            'use_syslog': str(config('use-syslog')).lower()
        }
        for rid in relation_ids('ceph'):
            for unit in related_units(rid):
                if not ctxt.get('auth'):
                    ctxt['auth'] = relation_get('auth', rid=rid, unit=unit)
                if not ctxt.get('key'):
                    ctxt['key'] = relation_get('key', rid=rid, unit=unit)
                if not ctxt.get('rbd_features'):
                    default_features = relation_get('rbd-features', rid=rid, unit=unit)
                    if default_features is not None:
                        ctxt['rbd_features'] = default_features

                ceph_addrs = relation_get('ceph-public-address', rid=rid,
                                          unit=unit)
                if ceph_addrs:
                    for addr in ceph_addrs.split(' '):
                        mon_hosts.append(format_ipv6_addr(addr) or addr)
                else:
                    priv_addr = relation_get('private-address', rid=rid,
                                             unit=unit)
                    mon_hosts.append(format_ipv6_addr(priv_addr) or priv_addr)

        ctxt['mon_hosts'] = ' '.join(sorted(mon_hosts))

        if not os.path.isdir('/etc/ceph'):
            os.mkdir('/etc/ceph')

        if not self.context_complete(ctxt):
            return {}

        ensure_packages(['ceph-common'])
        return ctxt


class HAProxyContext(OSContextGenerator):
    """Provides half a context for the haproxy template, which describes
    all peers to be included in the cluster.  Each charm needs to include
    its own context generator that describes the port mapping.

    :side effect: mkdir is called on HAPROXY_RUN_DIR
    """
    interfaces = ['cluster']

    def __init__(self, singlenode_mode=False,
                 address_types=ADDRESS_TYPES):
        self.address_types = address_types
        self.singlenode_mode = singlenode_mode

    def __call__(self):
        if not os.path.isdir(HAPROXY_RUN_DIR):
            mkdir(path=HAPROXY_RUN_DIR)
        if not relation_ids('cluster') and not self.singlenode_mode:
            return {}

        l_unit = local_unit().replace('/', '-')
        cluster_hosts = {}

        # NOTE(jamespage): build out map of configured network endpoints
        # and associated backends
        for addr_type in self.address_types:
            cfg_opt = 'os-{}-network'.format(addr_type)
            # NOTE(thedac) For some reason the ADDRESS_MAP uses 'int' rather
            # than 'internal'
            if addr_type == 'internal':
                _addr_map_type = INTERNAL
            else:
                _addr_map_type = addr_type
            # Network spaces aware
            laddr = get_relation_ip(ADDRESS_MAP[_addr_map_type]['binding'],
                                    config(cfg_opt))
            if laddr:
                netmask = get_netmask_for_address(laddr)
                cluster_hosts[laddr] = {
                    'network': "{}/{}".format(laddr,
                                              netmask),
                    'backends': collections.OrderedDict([(l_unit,
                                                          laddr)])
                }
                for rid in relation_ids('cluster'):
                    for unit in sorted(related_units(rid)):
                        # API Charms will need to set {addr_type}-address with
                        # get_relation_ip(addr_type)
                        _laddr = relation_get('{}-address'.format(addr_type),
                                              rid=rid, unit=unit)
                        if _laddr:
                            _unit = unit.replace('/', '-')
                            cluster_hosts[laddr]['backends'][_unit] = _laddr

        # NOTE(jamespage) add backend based on get_relation_ip - this
        # will either be the only backend or the fallback if no acls
        # match in the frontend
        # Network spaces aware
        addr = get_relation_ip('cluster')
        cluster_hosts[addr] = {}
        netmask = get_netmask_for_address(addr)
        cluster_hosts[addr] = {
            'network': "{}/{}".format(addr, netmask),
            'backends': collections.OrderedDict([(l_unit,
                                                  addr)])
        }
        for rid in relation_ids('cluster'):
            for unit in sorted(related_units(rid)):
                # API Charms will need to set their private-address with
                # get_relation_ip('cluster')
                _laddr = relation_get('private-address',
                                      rid=rid, unit=unit)
                if _laddr:
                    _unit = unit.replace('/', '-')
                    cluster_hosts[addr]['backends'][_unit] = _laddr

        ctxt = {
            'frontends': cluster_hosts,
            'default_backend': addr
        }

        if config('haproxy-server-timeout'):
            ctxt['haproxy_server_timeout'] = config('haproxy-server-timeout')

        if config('haproxy-client-timeout'):
            ctxt['haproxy_client_timeout'] = config('haproxy-client-timeout')

        if config('haproxy-queue-timeout'):
            ctxt['haproxy_queue_timeout'] = config('haproxy-queue-timeout')

        if config('haproxy-connect-timeout'):
            ctxt['haproxy_connect_timeout'] = config('haproxy-connect-timeout')

        if config('prefer-ipv6'):
            ctxt['local_host'] = 'ip6-localhost'
            ctxt['haproxy_host'] = '::'
        else:
            ctxt['local_host'] = '127.0.0.1'
            ctxt['haproxy_host'] = '0.0.0.0'

        ctxt['ipv6_enabled'] = not is_ipv6_disabled()

        ctxt['stat_port'] = '8888'

        db = kv()
        ctxt['stat_password'] = db.get('stat-password')
        if not ctxt['stat_password']:
            ctxt['stat_password'] = db.set('stat-password',
                                           pwgen(32))
            db.flush()

        for frontend in cluster_hosts:
            if (len(cluster_hosts[frontend]['backends']) > 1 or
                    self.singlenode_mode):
                # Enable haproxy when we have enough peers.
                log('Ensuring haproxy enabled in /etc/default/haproxy.',
                    level=DEBUG)
                with open('/etc/default/haproxy', 'w') as out:
                    out.write('ENABLED=1\n')

                return ctxt

        log('HAProxy context is incomplete, this unit has no peers.',
            level=INFO)
        return {}


class ImageServiceContext(OSContextGenerator):
    interfaces = ['image-service']

    def __call__(self):
        """Obtains the glance API server from the image-service relation.
        Useful in nova and cinder (currently).
        """
        log('Generating template context for image-service.', level=DEBUG)
        rids = relation_ids('image-service')
        if not rids:
            return {}

        for rid in rids:
            for unit in related_units(rid):
                api_server = relation_get('glance-api-server',
                                          rid=rid, unit=unit)
                if api_server:
                    return {'glance_api_servers': api_server}

        log("ImageService context is incomplete. Missing required relation "
            "data.", level=INFO)
        return {}


class ApacheSSLContext(OSContextGenerator):
    """Generates a context for an apache vhost configuration that configures
    HTTPS reverse proxying for one or many endpoints.  Generated context
    looks something like::

        {
            'namespace': 'cinder',
            'private_address': 'iscsi.mycinderhost.com',
            'endpoints': [(8776, 8766), (8777, 8767)]
        }

    The endpoints list consists of a tuples mapping external ports
    to internal ports.
    """
    interfaces = ['https']

    # charms should inherit this context and set external ports
    # and service namespace accordingly.
    external_ports = []
    service_namespace = None

    def enable_modules(self):
        cmd = ['a2enmod', 'ssl', 'proxy', 'proxy_http', 'headers']
        check_call(cmd)

    def configure_cert(self, cn=None):
        ssl_dir = os.path.join('/etc/apache2/ssl/', self.service_namespace)
        mkdir(path=ssl_dir)
        cert, key = get_cert(cn)
        if cn:
            cert_filename = 'cert_{}'.format(cn)
            key_filename = 'key_{}'.format(cn)
        else:
            cert_filename = 'cert'
            key_filename = 'key'

        write_file(path=os.path.join(ssl_dir, cert_filename),
                   content=b64decode(cert))
        write_file(path=os.path.join(ssl_dir, key_filename),
                   content=b64decode(key))

<<<<<<< HEAD
        service_restart('apache2')
=======
        service_reload('apache2')
>>>>>>> 60c2f65e

    def configure_ca(self):
        ca_cert = get_ca_cert()
        if ca_cert:
            install_ca_cert(b64decode(ca_cert))

    def canonical_names(self):
        """Figure out which canonical names clients will access this service.
        """
        cns = []
        for r_id in relation_ids('identity-service'):
            for unit in related_units(r_id):
                rdata = relation_get(rid=r_id, unit=unit)
                for k in rdata:
                    if k.startswith('ssl_key_'):
                        cns.append(k.lstrip('ssl_key_'))

        return sorted(list(set(cns)))

    def get_network_addresses(self):
        """For each network configured, return corresponding address and
           hostnamr or vip (if available).

        Returns a list of tuples of the form:

            [(address_in_net_a, hostname_in_net_a),
             (address_in_net_b, hostname_in_net_b),
             ...]

            or, if no hostnames(s) available:

            [(address_in_net_a, vip_in_net_a),
             (address_in_net_b, vip_in_net_b),
             ...]

            or, if no vip(s) available:

            [(address_in_net_a, address_in_net_a),
             (address_in_net_b, address_in_net_b),
             ...]
        """
        addresses = []
        for net_type in [INTERNAL, ADMIN, PUBLIC]:
            net_config = config(ADDRESS_MAP[net_type]['config'])
            # NOTE(jamespage): Fallback must always be private address
            #                  as this is used to bind services on the
            #                  local unit.
            fallback = unit_get("private-address")
            if net_config:
                addr = get_address_in_network(net_config,
                                              fallback)
            else:
                try:
                    addr = network_get_primary_address(
                        ADDRESS_MAP[net_type]['binding']
                    )
                except NotImplementedError:
                    addr = fallback

            endpoint = resolve_address(net_type)
            addresses.append((addr, endpoint))

        return sorted(set(addresses))

    def __call__(self):
        if isinstance(self.external_ports, six.string_types):
            self.external_ports = [self.external_ports]

        if not self.external_ports or not https():
            return {}

        self.configure_ca()
        self.enable_modules()

        ctxt = {'namespace': self.service_namespace,
                'endpoints': [],
                'ext_ports': []}

        cns = self.canonical_names()
        if cns:
            for cn in cns:
                self.configure_cert(cn)
        else:
            # Expect cert/key provided in config (currently assumed that ca
            # uses ip for cn)
            for net_type in (INTERNAL, ADMIN, PUBLIC):
                cn = resolve_address(endpoint_type=net_type)
                self.configure_cert(cn)

        addresses = self.get_network_addresses()
        for address, endpoint in addresses:
            for api_port in self.external_ports:
                ext_port = determine_apache_port(api_port,
                                                 singlenode_mode=True)
                int_port = determine_api_port(api_port, singlenode_mode=True)
                portmap = (address, endpoint, int(ext_port), int(int_port))
                ctxt['endpoints'].append(portmap)
                ctxt['ext_ports'].append(int(ext_port))

        ctxt['ext_ports'] = sorted(list(set(ctxt['ext_ports'])))
        return ctxt


class NeutronContext(OSContextGenerator):
    interfaces = []

    @property
    def plugin(self):
        return None

    @property
    def network_manager(self):
        return None

    @property
    def packages(self):
        return neutron_plugin_attribute(self.plugin, 'packages',
                                        self.network_manager)

    @property
    def neutron_security_groups(self):
        return None

    def _ensure_packages(self):
        for pkgs in self.packages:
            ensure_packages(pkgs)

    def ovs_ctxt(self):
        driver = neutron_plugin_attribute(self.plugin, 'driver',
                                          self.network_manager)
        config = neutron_plugin_attribute(self.plugin, 'config',
                                          self.network_manager)
        ovs_ctxt = {'core_plugin': driver,
                    'neutron_plugin': 'ovs',
                    'neutron_security_groups': self.neutron_security_groups,
                    'local_ip': unit_private_ip(),
                    'config': config}

        return ovs_ctxt

    def nuage_ctxt(self):
        driver = neutron_plugin_attribute(self.plugin, 'driver',
                                          self.network_manager)
        config = neutron_plugin_attribute(self.plugin, 'config',
                                          self.network_manager)
        nuage_ctxt = {'core_plugin': driver,
                      'neutron_plugin': 'vsp',
                      'neutron_security_groups': self.neutron_security_groups,
                      'local_ip': unit_private_ip(),
                      'config': config}

        return nuage_ctxt

    def nvp_ctxt(self):
        driver = neutron_plugin_attribute(self.plugin, 'driver',
                                          self.network_manager)
        config = neutron_plugin_attribute(self.plugin, 'config',
                                          self.network_manager)
        nvp_ctxt = {'core_plugin': driver,
                    'neutron_plugin': 'nvp',
                    'neutron_security_groups': self.neutron_security_groups,
                    'local_ip': unit_private_ip(),
                    'config': config}

        return nvp_ctxt

    def n1kv_ctxt(self):
        driver = neutron_plugin_attribute(self.plugin, 'driver',
                                          self.network_manager)
        n1kv_config = neutron_plugin_attribute(self.plugin, 'config',
                                               self.network_manager)
        n1kv_user_config_flags = config('n1kv-config-flags')
        restrict_policy_profiles = config('n1kv-restrict-policy-profiles')
        n1kv_ctxt = {'core_plugin': driver,
                     'neutron_plugin': 'n1kv',
                     'neutron_security_groups': self.neutron_security_groups,
                     'local_ip': unit_private_ip(),
                     'config': n1kv_config,
                     'vsm_ip': config('n1kv-vsm-ip'),
                     'vsm_username': config('n1kv-vsm-username'),
                     'vsm_password': config('n1kv-vsm-password'),
                     'restrict_policy_profiles': restrict_policy_profiles}

        if n1kv_user_config_flags:
            flags = config_flags_parser(n1kv_user_config_flags)
            n1kv_ctxt['user_config_flags'] = flags

        return n1kv_ctxt

    def calico_ctxt(self):
        driver = neutron_plugin_attribute(self.plugin, 'driver',
                                          self.network_manager)
        config = neutron_plugin_attribute(self.plugin, 'config',
                                          self.network_manager)
        calico_ctxt = {'core_plugin': driver,
                       'neutron_plugin': 'Calico',
                       'neutron_security_groups': self.neutron_security_groups,
                       'local_ip': unit_private_ip(),
                       'config': config}

        return calico_ctxt

    def neutron_ctxt(self):
        if https():
            proto = 'https'
        else:
            proto = 'http'

        if is_clustered():
            host = config('vip')
        else:
            host = unit_get('private-address')

        ctxt = {'network_manager': self.network_manager,
                'neutron_url': '%s://%s:%s' % (proto, host, '9696')}
        return ctxt

    def pg_ctxt(self):
        driver = neutron_plugin_attribute(self.plugin, 'driver',
                                          self.network_manager)
        config = neutron_plugin_attribute(self.plugin, 'config',
                                          self.network_manager)
        ovs_ctxt = {'core_plugin': driver,
                    'neutron_plugin': 'plumgrid',
                    'neutron_security_groups': self.neutron_security_groups,
                    'local_ip': unit_private_ip(),
                    'config': config}
        return ovs_ctxt

    def midonet_ctxt(self):
        driver = neutron_plugin_attribute(self.plugin, 'driver',
                                          self.network_manager)
        midonet_config = neutron_plugin_attribute(self.plugin, 'config',
                                                  self.network_manager)
        mido_ctxt = {'core_plugin': driver,
                     'neutron_plugin': 'midonet',
                     'neutron_security_groups': self.neutron_security_groups,
                     'local_ip': unit_private_ip(),
                     'config': midonet_config}

        return mido_ctxt

    def __call__(self):
        if self.network_manager not in ['quantum', 'neutron']:
            return {}

        if not self.plugin:
            return {}

        ctxt = self.neutron_ctxt()

        if self.plugin == 'ovs':
            ctxt.update(self.ovs_ctxt())
        elif self.plugin in ['nvp', 'nsx']:
            ctxt.update(self.nvp_ctxt())
        elif self.plugin == 'n1kv':
            ctxt.update(self.n1kv_ctxt())
        elif self.plugin == 'Calico':
            ctxt.update(self.calico_ctxt())
        elif self.plugin == 'vsp':
            ctxt.update(self.nuage_ctxt())
        elif self.plugin == 'plumgrid':
            ctxt.update(self.pg_ctxt())
        elif self.plugin == 'midonet':
            ctxt.update(self.midonet_ctxt())

        alchemy_flags = config('neutron-alchemy-flags')
        if alchemy_flags:
            flags = config_flags_parser(alchemy_flags)
            ctxt['neutron_alchemy_flags'] = flags

        return ctxt


class NeutronPortContext(OSContextGenerator):

    def resolve_ports(self, ports):
        """Resolve NICs not yet bound to bridge(s)

        If hwaddress provided then returns resolved hwaddress otherwise NIC.
        """
        if not ports:
            return None

        hwaddr_to_nic = {}
        hwaddr_to_ip = {}
        for nic in list_nics():
            # Ignore virtual interfaces (bond masters will be identified from
            # their slaves)
            if not is_phy_iface(nic):
                continue

            _nic = get_bond_master(nic)
            if _nic:
                log("Replacing iface '%s' with bond master '%s'" % (nic, _nic),
                    level=DEBUG)
                nic = _nic

            hwaddr = get_nic_hwaddr(nic)
            hwaddr_to_nic[hwaddr] = nic
            addresses = get_ipv4_addr(nic, fatal=False)
            addresses += get_ipv6_addr(iface=nic, fatal=False)
            hwaddr_to_ip[hwaddr] = addresses

        resolved = []
        mac_regex = re.compile(r'([0-9A-F]{2}[:-]){5}([0-9A-F]{2})', re.I)
        for entry in ports:
            if re.match(mac_regex, entry):
                # NIC is in known NICs and does NOT hace an IP address
                if entry in hwaddr_to_nic and not hwaddr_to_ip[entry]:
                    # If the nic is part of a bridge then don't use it
                    if is_bridge_member(hwaddr_to_nic[entry]):
                        continue

                    # Entry is a MAC address for a valid interface that doesn't
                    # have an IP address assigned yet.
                    resolved.append(hwaddr_to_nic[entry])
            else:
                # If the passed entry is not a MAC address, assume it's a valid
                # interface, and that the user put it there on purpose (we can
                # trust it to be the real external network).
                resolved.append(entry)

        # Ensure no duplicates
        return list(set(resolved))


class OSConfigFlagContext(OSContextGenerator):
    """Provides support for user-defined config flags.

    Users can define a comma-seperated list of key=value pairs
    in the charm configuration and apply them at any point in
    any file by using a template flag.

    Sometimes users might want config flags inserted within a
    specific section so this class allows users to specify the
    template flag name, allowing for multiple template flags
    (sections) within the same context.

    NOTE: the value of config-flags may be a comma-separated list of
          key=value pairs and some Openstack config files support
          comma-separated lists as values.
    """

    def __init__(self, charm_flag='config-flags',
                 template_flag='user_config_flags'):
        """
        :param charm_flag: config flags in charm configuration.
        :param template_flag: insert point for user-defined flags in template
                              file.
        """
        super(OSConfigFlagContext, self).__init__()
        self._charm_flag = charm_flag
        self._template_flag = template_flag

    def __call__(self):
        config_flags = config(self._charm_flag)
        if not config_flags:
            return {}

        return {self._template_flag:
                config_flags_parser(config_flags)}


class LibvirtConfigFlagsContext(OSContextGenerator):
    """
    This context provides support for extending
    the libvirt section through user-defined flags.
    """
    def __call__(self):
        ctxt = {}
        libvirt_flags = config('libvirt-flags')
        if libvirt_flags:
            ctxt['libvirt_flags'] = config_flags_parser(
                libvirt_flags)
        return ctxt


class SubordinateConfigContext(OSContextGenerator):

    """
    Responsible for inspecting relations to subordinates that
    may be exporting required config via a json blob.

    The subordinate interface allows subordinates to export their
    configuration requirements to the principle for multiple config
    files and multiple serivces.  Ie, a subordinate that has interfaces
    to both glance and nova may export to following yaml blob as json::

        glance:
            /etc/glance/glance-api.conf:
                sections:
                    DEFAULT:
                        - [key1, value1]
            /etc/glance/glance-registry.conf:
                    MYSECTION:
                        - [key2, value2]
        nova:
            /etc/nova/nova.conf:
                sections:
                    DEFAULT:
                        - [key3, value3]


    It is then up to the principle charms to subscribe this context to
    the service+config file it is interestd in.  Configuration data will
    be available in the template context, in glance's case, as::

        ctxt = {
            ... other context ...
            'subordinate_configuration': {
                'DEFAULT': {
                    'key1': 'value1',
                },
                'MYSECTION': {
                    'key2': 'value2',
                },
            }
        }
    """

    def __init__(self, service, config_file, interface):
        """
        :param service     : Service name key to query in any subordinate
                             data found
        :param config_file : Service's config file to query sections
        :param interface   : Subordinate interface to inspect
        """
        self.config_file = config_file
        if isinstance(service, list):
            self.services = service
        else:
            self.services = [service]
        if isinstance(interface, list):
            self.interfaces = interface
        else:
            self.interfaces = [interface]

    def __call__(self):
        ctxt = {'sections': {}}
        rids = []
        for interface in self.interfaces:
            rids.extend(relation_ids(interface))
        for rid in rids:
            for unit in related_units(rid):
                sub_config = relation_get('subordinate_configuration',
                                          rid=rid, unit=unit)
                if sub_config and sub_config != '':
                    try:
                        sub_config = json.loads(sub_config)
                    except Exception:
                        log('Could not parse JSON from '
                            'subordinate_configuration setting from %s'
                            % rid, level=ERROR)
                        continue

                    for service in self.services:
                        if service not in sub_config:
                            log('Found subordinate_configuration on %s but it '
                                'contained nothing for %s service'
                                % (rid, service), level=INFO)
                            continue

                        sub_config = sub_config[service]
                        if self.config_file not in sub_config:
                            log('Found subordinate_configuration on %s but it '
                                'contained nothing for %s'
                                % (rid, self.config_file), level=INFO)
                            continue

                        sub_config = sub_config[self.config_file]
                        for k, v in six.iteritems(sub_config):
                            if k == 'sections':
                                for section, config_list in six.iteritems(v):
                                    log("adding section '%s'" % (section),
                                        level=DEBUG)
                                    if ctxt[k].get(section):
                                        ctxt[k][section].extend(config_list)
                                    else:
                                        ctxt[k][section] = config_list
                            else:
                                ctxt[k] = v
        log("%d section(s) found" % (len(ctxt['sections'])), level=DEBUG)
        return ctxt


class LogLevelContext(OSContextGenerator):

    def __call__(self):
        ctxt = {}
        ctxt['debug'] = \
            False if config('debug') is None else config('debug')
        ctxt['verbose'] = \
            False if config('verbose') is None else config('verbose')

        return ctxt


class SyslogContext(OSContextGenerator):

    def __call__(self):
        ctxt = {'use_syslog': config('use-syslog')}
        return ctxt


class BindHostContext(OSContextGenerator):

    def __call__(self):
        if config('prefer-ipv6'):
            return {'bind_host': '::'}
        else:
            return {'bind_host': '0.0.0.0'}


MAX_DEFAULT_WORKERS = 4
DEFAULT_MULTIPLIER = 2


def _calculate_workers():
    '''
    Determine the number of worker processes based on the CPU
    count of the unit containing the application.

    Workers will be limited to MAX_DEFAULT_WORKERS in
    container environments where no worker-multipler configuration
    option been set.

    @returns int: number of worker processes to use
    '''
    multiplier = config('worker-multiplier') or DEFAULT_MULTIPLIER
    count = int(_num_cpus() * multiplier)
    if multiplier > 0 and count == 0:
        count = 1

    if config('worker-multiplier') is None and is_container():
        # NOTE(jamespage): Limit unconfigured worker-multiplier
        #                  to MAX_DEFAULT_WORKERS to avoid insane
        #                  worker configuration in LXD containers
        #                  on large servers
        # Reference: https://pad.lv/1665270
        count = min(count, MAX_DEFAULT_WORKERS)

    return count


def _num_cpus():
    '''
    Compatibility wrapper for calculating the number of CPU's
    a unit has.

    @returns: int: number of CPU cores detected
    '''
    try:
        return psutil.cpu_count()
    except AttributeError:
        return psutil.NUM_CPUS


class WorkerConfigContext(OSContextGenerator):

    def __call__(self):
        ctxt = {"workers": _calculate_workers()}
        return ctxt


class WSGIWorkerConfigContext(WorkerConfigContext):

    def __init__(self, name=None, script=None, admin_script=None,
                 public_script=None, process_weight=1.00,
                 admin_process_weight=0.25, public_process_weight=0.75):
        self.service_name = name
        self.user = name
        self.group = name
        self.script = script
        self.admin_script = admin_script
        self.public_script = public_script
        self.process_weight = process_weight
        self.admin_process_weight = admin_process_weight
        self.public_process_weight = public_process_weight

    def __call__(self):
        total_processes = _calculate_workers()
        ctxt = {
            "service_name": self.service_name,
            "user": self.user,
            "group": self.group,
            "script": self.script,
            "admin_script": self.admin_script,
            "public_script": self.public_script,
            "processes": int(math.ceil(self.process_weight * total_processes)),
            "admin_processes": int(math.ceil(self.admin_process_weight *
                                             total_processes)),
            "public_processes": int(math.ceil(self.public_process_weight *
                                              total_processes)),
            "threads": 1,
        }
        return ctxt


class ZeroMQContext(OSContextGenerator):
    interfaces = ['zeromq-configuration']

    def __call__(self):
        ctxt = {}
        if is_relation_made('zeromq-configuration', 'host'):
            for rid in relation_ids('zeromq-configuration'):
                    for unit in related_units(rid):
                        ctxt['zmq_nonce'] = relation_get('nonce', unit, rid)
                        ctxt['zmq_host'] = relation_get('host', unit, rid)
                        ctxt['zmq_redis_address'] = relation_get(
                            'zmq_redis_address', unit, rid)

        return ctxt


class NotificationDriverContext(OSContextGenerator):

    def __init__(self, zmq_relation='zeromq-configuration',
                 amqp_relation='amqp'):
        """
        :param zmq_relation: Name of Zeromq relation to check
        """
        self.zmq_relation = zmq_relation
        self.amqp_relation = amqp_relation

    def __call__(self):
        ctxt = {'notifications': 'False'}
        if is_relation_made(self.amqp_relation):
            ctxt['notifications'] = "True"

        return ctxt


class SysctlContext(OSContextGenerator):
    """This context check if the 'sysctl' option exists on configuration
    then creates a file with the loaded contents"""
    def __call__(self):
        sysctl_dict = config('sysctl')
        if sysctl_dict:
            sysctl_create(sysctl_dict,
                          '/etc/sysctl.d/50-{0}.conf'.format(charm_name()))
        return {'sysctl': sysctl_dict}


class NeutronAPIContext(OSContextGenerator):
    '''
    Inspects current neutron-plugin-api relation for neutron settings. Return
    defaults if it is not present.
    '''
    interfaces = ['neutron-plugin-api']

    def __call__(self):
        self.neutron_defaults = {
            'l2_population': {
                'rel_key': 'l2-population',
                'default': False,
            },
            'overlay_network_type': {
                'rel_key': 'overlay-network-type',
                'default': 'gre',
            },
            'neutron_security_groups': {
                'rel_key': 'neutron-security-groups',
                'default': False,
            },
            'network_device_mtu': {
                'rel_key': 'network-device-mtu',
                'default': None,
            },
            'enable_dvr': {
                'rel_key': 'enable-dvr',
                'default': False,
            },
            'enable_l3ha': {
                'rel_key': 'enable-l3ha',
                'default': False,
            },
            'dns_domain': {
                'rel_key': 'dns-domain',
                'default': None,
            },
            'polling_interval': {
                'rel_key': 'polling-interval',
                'default': 2,
            },
            'rpc_response_timeout': {
                'rel_key': 'rpc-response-timeout',
                'default': 60,
            },
            'report_interval': {
                'rel_key': 'report-interval',
                'default': 30,
            },
            'enable_qos': {
                'rel_key': 'enable-qos',
                'default': False,
            },
        }
        ctxt = self.get_neutron_options({})
        for rid in relation_ids('neutron-plugin-api'):
            for unit in related_units(rid):
                rdata = relation_get(rid=rid, unit=unit)
                # The l2-population key is used by the context as a way of
                # checking if the api service on the other end is sending data
                # in a recent format.
                if 'l2-population' in rdata:
                    ctxt.update(self.get_neutron_options(rdata))

        if ctxt['enable_qos']:
            ctxt['extension_drivers'] = 'qos'
        else:
            ctxt['extension_drivers'] = ''

        return ctxt

    def get_neutron_options(self, rdata):
        settings = {}
        for nkey in self.neutron_defaults.keys():
            defv = self.neutron_defaults[nkey]['default']
            rkey = self.neutron_defaults[nkey]['rel_key']
            if rkey in rdata.keys():
                if type(defv) is bool:
                    settings[nkey] = bool_from_string(rdata[rkey])
                else:
                    settings[nkey] = rdata[rkey]
            else:
                settings[nkey] = defv
        return settings


class ExternalPortContext(NeutronPortContext):

    def __call__(self):
        ctxt = {}
        ports = config('ext-port')
        if ports:
            ports = [p.strip() for p in ports.split()]
            ports = self.resolve_ports(ports)
            if ports:
                ctxt = {"ext_port": ports[0]}
                napi_settings = NeutronAPIContext()()
                mtu = napi_settings.get('network_device_mtu')
                if mtu:
                    ctxt['ext_port_mtu'] = mtu

        return ctxt


class DataPortContext(NeutronPortContext):

    def __call__(self):
        ports = config('data-port')
        if ports:
            # Map of {port/mac:bridge}
            portmap = parse_data_port_mappings(ports)
            ports = portmap.keys()
            # Resolve provided ports or mac addresses and filter out those
            # already attached to a bridge.
            resolved = self.resolve_ports(ports)
            # FIXME: is this necessary?
            normalized = {get_nic_hwaddr(port): port for port in resolved
                          if port not in ports}
            normalized.update({port: port for port in resolved
                               if port in ports})
            if resolved:
                return {normalized[port]: bridge for port, bridge in
                        six.iteritems(portmap) if port in normalized.keys()}

        return None


class PhyNICMTUContext(DataPortContext):

    def __call__(self):
        ctxt = {}
        mappings = super(PhyNICMTUContext, self).__call__()
        if mappings and mappings.keys():
            ports = sorted(mappings.keys())
            napi_settings = NeutronAPIContext()()
            mtu = napi_settings.get('network_device_mtu')
            all_ports = set()
            # If any of ports is a vlan device, its underlying device must have
            # mtu applied first.
            for port in ports:
                for lport in glob.glob("/sys/class/net/%s/lower_*" % port):
                    lport = os.path.basename(lport)
                    all_ports.add(lport.split('_')[1])

            all_ports = list(all_ports)
            all_ports.extend(ports)
            if mtu:
                ctxt["devs"] = '\\n'.join(all_ports)
                ctxt['mtu'] = mtu

        return ctxt


class NetworkServiceContext(OSContextGenerator):

    def __init__(self, rel_name='quantum-network-service'):
        self.rel_name = rel_name
        self.interfaces = [rel_name]

    def __call__(self):
        for rid in relation_ids(self.rel_name):
            for unit in related_units(rid):
                rdata = relation_get(rid=rid, unit=unit)
                ctxt = {
                    'keystone_host': rdata.get('keystone_host'),
                    'service_port': rdata.get('service_port'),
                    'auth_port': rdata.get('auth_port'),
                    'service_tenant': rdata.get('service_tenant'),
                    'service_username': rdata.get('service_username'),
                    'service_password': rdata.get('service_password'),
                    'quantum_host': rdata.get('quantum_host'),
                    'quantum_port': rdata.get('quantum_port'),
                    'quantum_url': rdata.get('quantum_url'),
                    'region': rdata.get('region'),
                    'service_protocol':
                    rdata.get('service_protocol') or 'http',
                    'auth_protocol':
                    rdata.get('auth_protocol') or 'http',
                    'api_version':
                    rdata.get('api_version') or '2.0',
                }
                if self.context_complete(ctxt):
                    return ctxt
        return {}


class InternalEndpointContext(OSContextGenerator):
    """Internal endpoint context.

    This context provides the endpoint type used for communication between
    services e.g. between Nova and Cinder internally. Openstack uses Public
    endpoints by default so this allows admins to optionally use internal
    endpoints.
    """
    def __init__(self, ost_rel_check_pkg_name):
        self.ost_rel_check_pkg_name = ost_rel_check_pkg_name

    def __call__(self):
        ctxt = {'use_internal_endpoints': config('use-internal-endpoints')}
        rel = os_release(self.ost_rel_check_pkg_name, base='icehouse')
        if CompareOpenStackReleases(rel) >= 'pike':
            ctxt['volume_api_version'] = '3'
        else:
            ctxt['volume_api_version'] = '2'

        return ctxt


class AppArmorContext(OSContextGenerator):
    """Base class for apparmor contexts."""

    def __init__(self, profile_name=None):
        self._ctxt = None
        self.aa_profile = profile_name
        self.aa_utils_packages = ['apparmor-utils']

    @property
    def ctxt(self):
        if self._ctxt is not None:
            return self._ctxt
        self._ctxt = self._determine_ctxt()
        return self._ctxt

    def _determine_ctxt(self):
        """
        Validate aa-profile-mode settings is disable, enforce, or complain.

        :return ctxt: Dictionary of the apparmor profile or None
        """
        if config('aa-profile-mode') in ['disable', 'enforce', 'complain']:
            ctxt = {'aa_profile_mode': config('aa-profile-mode'),
                    'ubuntu_release': lsb_release()['DISTRIB_RELEASE']}
            if self.aa_profile:
                ctxt['aa_profile'] = self.aa_profile
        else:
            ctxt = None
        return ctxt

    def __call__(self):
        return self.ctxt

    def install_aa_utils(self):
        """
        Install packages required for apparmor configuration.
        """
        log("Installing apparmor utils.")
        ensure_packages(self.aa_utils_packages)

    def manually_disable_aa_profile(self):
        """
        Manually disable an apparmor profile.

        If aa-profile-mode is set to disabled (default) this is required as the
        template has been written but apparmor is yet unaware of the profile
        and aa-disable aa-profile fails. Without this the profile would kick
        into enforce mode on the next service restart.

        """
        profile_path = '/etc/apparmor.d'
        disable_path = '/etc/apparmor.d/disable'
        if not os.path.lexists(os.path.join(disable_path, self.aa_profile)):
            os.symlink(os.path.join(profile_path, self.aa_profile),
                       os.path.join(disable_path, self.aa_profile))

    def setup_aa_profile(self):
        """
        Setup an apparmor profile.
        The ctxt dictionary will contain the apparmor profile mode and
        the apparmor profile name.
        Makes calls out to aa-disable, aa-complain, or aa-enforce to setup
        the apparmor profile.
        """
        self()
        if not self.ctxt:
            log("Not enabling apparmor Profile")
            return
        self.install_aa_utils()
        cmd = ['aa-{}'.format(self.ctxt['aa_profile_mode'])]
        cmd.append(self.ctxt['aa_profile'])
        log("Setting up the apparmor profile for {} in {} mode."
            "".format(self.ctxt['aa_profile'], self.ctxt['aa_profile_mode']))
        try:
            check_call(cmd)
        except CalledProcessError as e:
            # If aa-profile-mode is set to disabled (default) manual
            # disabling is required as the template has been written but
            # apparmor is yet unaware of the profile and aa-disable aa-profile
            # fails. If aa-disable learns to read profile files first this can
            # be removed.
            if self.ctxt['aa_profile_mode'] == 'disable':
                log("Manually disabling the apparmor profile for {}."
                    "".format(self.ctxt['aa_profile']))
                self.manually_disable_aa_profile()
                return
            status_set('blocked', "Apparmor profile {} failed to be set to {}."
                                  "".format(self.ctxt['aa_profile'],
                                            self.ctxt['aa_profile_mode']))
            raise e


class MemcacheContext(OSContextGenerator):
    """Memcache context

    This context provides options for configuring a local memcache client and
    server for both IPv4 and IPv6
    """

    def __init__(self, package=None):
        """
        @param package: Package to examine to extrapolate OpenStack release.
                        Used when charms have no openstack-origin config
                        option (ie subordinates)
        """
        self.package = package

    def __call__(self):
        ctxt = {}
        ctxt['use_memcache'] = enable_memcache(package=self.package)
        if ctxt['use_memcache']:
            # Trusty version of memcached does not support ::1 as a listen
            # address so use host file entry instead
            release = lsb_release()['DISTRIB_CODENAME'].lower()
            if is_ipv6_disabled():
                if CompareHostReleases(release) > 'trusty':
                    ctxt['memcache_server'] = '127.0.0.1'
                else:
                    ctxt['memcache_server'] = 'localhost'
                ctxt['memcache_server_formatted'] = '127.0.0.1'
                ctxt['memcache_port'] = '11211'
                ctxt['memcache_url'] = '{}:{}'.format(
                    ctxt['memcache_server_formatted'],
                    ctxt['memcache_port'])
            else:
                if CompareHostReleases(release) > 'trusty':
                    ctxt['memcache_server'] = '::1'
                else:
                    ctxt['memcache_server'] = 'ip6-localhost'
                ctxt['memcache_server_formatted'] = '[::1]'
                ctxt['memcache_port'] = '11211'
                ctxt['memcache_url'] = 'inet6:{}:{}'.format(
                    ctxt['memcache_server_formatted'],
                    ctxt['memcache_port'])
        return ctxt


class EnsureDirContext(OSContextGenerator):
    '''
    Serves as a generic context to create a directory as a side-effect.

    Useful for software that supports drop-in files (.d) in conjunction
    with config option-based templates. Examples include:
        * OpenStack oslo.policy drop-in files;
        * systemd drop-in config files;
        * other software that supports overriding defaults with .d files

    Another use-case is when a subordinate generates a configuration for
    primary to render in a separate directory.

    Some software requires a user to create a target directory to be
    scanned for drop-in files with a specific format. This is why this
    context is needed to do that before rendering a template.
   '''

    def __init__(self, dirname):
        '''Used merely to ensure that a given directory exists.'''
        self.dirname = dirname

    def __call__(self):
        mkdir(self.dirname)
        return {}<|MERGE_RESOLUTION|>--- conflicted
+++ resolved
@@ -62,11 +62,7 @@
     lsb_release,
     CompareHostReleases,
     is_container,
-<<<<<<< HEAD
-    service_restart,
-=======
     service_reload,
->>>>>>> 60c2f65e
 )
 from charmhelpers.contrib.hahelpers.cluster import (
     determine_apache_port,
@@ -805,11 +801,7 @@
         write_file(path=os.path.join(ssl_dir, key_filename),
                    content=b64decode(key))
 
-<<<<<<< HEAD
-        service_restart('apache2')
-=======
         service_reload('apache2')
->>>>>>> 60c2f65e
 
     def configure_ca(self):
         ca_cert = get_ca_cert()
