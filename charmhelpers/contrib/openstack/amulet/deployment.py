--- conflicted
+++ resolved
@@ -315,12 +315,8 @@
             pools = [
                 'rbd',
                 'cinder-ceph',
+                'cinder',
                 'glance',
-                'cinder',
-<<<<<<< HEAD
-=======
-                'glance',
->>>>>>> 64bf4a5d
             ]
         else:
             # Juno or earlier
@@ -329,12 +325,8 @@
                 'metadata',
                 'rbd',
                 'cinder-ceph',
+                'cinder',
                 'glance',
-                'cinder',
-<<<<<<< HEAD
-=======
-                'glance',
->>>>>>> 64bf4a5d
             ]
 
         if radosgw:
