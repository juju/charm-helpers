--- conflicted
+++ resolved
@@ -64,11 +64,5 @@
                     level=hookenv.ERROR)
         raise e
     content = template.render(context)
-<<<<<<< HEAD
-
-    host.mkdir(os.path.dirname(target))
-    host.write_file(target, content.encode(encoding), owner, group, perms)
-=======
     host.mkdir(os.path.dirname(target), owner, group, perms=0o755)
-    host.write_file(target, content, owner, group, perms)
->>>>>>> ceec2303
+    host.write_file(target, content.encode(encoding), owner, group, perms)