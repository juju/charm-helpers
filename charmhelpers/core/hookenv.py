--- conflicted
+++ resolved
@@ -491,7 +491,6 @@
 
 
 @cached
-<<<<<<< HEAD
 def peer_relation_id():
     '''Get a peer relation id if a peer relation has been joined, else None.'''
     md = metadata()
@@ -502,7 +501,9 @@
             if relids:
                 return relids[0]
     return None
-=======
+
+
+@cached
 def relation_to_interface(relation_name):
     """
     Given the name of a relation, return the interface that relation uses.
@@ -557,7 +558,6 @@
     for role in ('provides', 'requires', 'peer'):
         results.extend(role_and_interface_to_relations(role, interface_name))
     return results
->>>>>>> 09e118aa
 
 
 @cached
