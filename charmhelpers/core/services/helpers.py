--- conflicted
+++ resolved
@@ -247,14 +247,11 @@
     :param str owner: The owner of the rendered file
     :param str group: The group of the rendered file
     :param int perms: The permissions of the rendered file
-<<<<<<< HEAD
     :param partial on_change_action: functools partial to be executed when
                                      rendered file changes
     :param jinja2 loader template_loader: A jinja2 template loader
-=======
 
     :return str: The rendered template
->>>>>>> 2f0ae364
     """
     def __init__(self, source, target,
                  owner='root', group='root', perms=0o444,
@@ -275,10 +272,10 @@
         context = {}
         for ctx in service.get('required_data', []):
             context.update(ctx)
-<<<<<<< HEAD
-        templating.render(self.source, self.target, context,
-                          self.owner, self.group, self.perms,
-                          template_loader=self.template_loader)
+
+        result = templating.render(self.source, self.target, context,
+                                   self.owner, self.group, self.perms,
+                                   template_loader=self.template_loader)
         if self.on_change_action:
             if pre_checksum == host.file_hash(self.target):
                 hookenv.log(
@@ -286,10 +283,8 @@
                     hookenv.DEBUG)
             else:
                 self.on_change_action()
-=======
-        return templating.render(self.source, self.target, context,
-                                 self.owner, self.group, self.perms)
->>>>>>> 2f0ae364
+
+        return result
 
 
 # Convenience aliases for templates
