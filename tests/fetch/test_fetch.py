--- conflicted
+++ resolved
@@ -373,8 +373,6 @@
         mock_call.assert_called_with(['apt-get', '-y', 'purge', 'foo',
                                       'bar'])
 
-<<<<<<< HEAD
-=======
     @patch('subprocess.check_call')
     @patch.object(fetch, 'log')
     def test_hold_apt_packages_as_string_fatal(self, log, mock_call):
@@ -423,7 +421,6 @@
         log.assert_called()
         mock_call.assert_called_with(['apt-mark', 'hold', 'foo', 'bar'])
 
->>>>>>> 150df75b
     @patch('subprocess.check_call')
     def test_apt_update_fatal(self, check_call):
         fetch.apt_update(fatal=True)
