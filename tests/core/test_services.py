import os
import mock
import unittest
import uuid
from charmhelpers.core import hookenv
from charmhelpers.core import host
from charmhelpers.core import services
from functools import partial


class TestServiceManager(unittest.TestCase):
    def setUp(self):
        self.pcharm_dir = mock.patch.object(hookenv, 'charm_dir')
        self.mcharm_dir = self.pcharm_dir.start()
        self.mcharm_dir.return_value = 'charm_dir'

    def tearDown(self):
        self.pcharm_dir.stop()

    def test_register(self):
        manager = services.ServiceManager([
            {'service': 'service1',
             'foo': 'bar'},
            {'service': 'service2',
             'qux': 'baz'},
        ])
        self.assertEqual(manager.services, {
            'service1': {'service': 'service1',
                         'foo': 'bar'},
            'service2': {'service': 'service2',
                         'qux': 'baz'},
        })

    def test_register_preserves_order(self):
        service_list = [dict(service='a'), dict(service='b')]

        # Test that the services list order is preserved by checking
        # both forwards and backwards - only one of these will be
        # dictionary order, and if both work we know order is being
        # preserved.
        manager = services.ServiceManager(service_list)
        self.assertEqual(list(manager.services.keys()), ['a', 'b'])
        manager = services.ServiceManager(reversed(service_list))
        self.assertEqual(list(manager.services.keys()), ['b', 'a'])

    @mock.patch.object(services.ServiceManager, 'reconfigure_services')
    @mock.patch.object(services.ServiceManager, 'stop_services')
    @mock.patch.object(hookenv, 'hook_name')
    @mock.patch.object(hookenv, 'config')
    def test_manage_stop(self, config, hook_name, stop_services, reconfigure_services):
        manager = services.ServiceManager()
        hook_name.return_value = 'stop'
        manager.manage()
        stop_services.assert_called_once_with()
        assert not reconfigure_services.called

    @mock.patch.object(services.ServiceManager, 'provide_data')
    @mock.patch.object(services.ServiceManager, 'reconfigure_services')
    @mock.patch.object(services.ServiceManager, 'stop_services')
    @mock.patch.object(hookenv, 'hook_name')
    @mock.patch.object(hookenv, 'config')
    def test_manage_other(self, config, hook_name, stop_services, reconfigure_services, provide_data):
        manager = services.ServiceManager()
        hook_name.return_value = 'config-changed'
        manager.manage()
        assert not stop_services.called
        reconfigure_services.assert_called_once_with()
        provide_data.assert_called_once_with()

    def test_manage_calls_atstart(self):
        cb = mock.MagicMock()
        hookenv.atstart(cb)
        manager = services.ServiceManager()
        manager.manage()
        self.assertTrue(cb.called)

    def test_manage_calls_atexit(self):
        cb = mock.MagicMock()
        hookenv.atexit(cb)
        manager = services.ServiceManager()
        manager.manage()
        self.assertTrue(cb.called)

    @mock.patch.object(hookenv, 'config')
    def test_manage_config_not_saved(self, config):
        config = config.return_value
        config.implicit_save = False
        manager = services.ServiceManager()
        manager.manage()
        self.assertFalse(config.save.called)

    @mock.patch.object(services.ServiceManager, 'save_ready')
    @mock.patch.object(services.ServiceManager, 'fire_event')
    @mock.patch.object(services.ServiceManager, 'is_ready')
    def test_reconfigure_ready(self, is_ready, fire_event, save_ready):
        manager = services.ServiceManager([
            {'service': 'service1'}, {'service': 'service2'}])
        is_ready.return_value = True
        manager.reconfigure_services()
        is_ready.assert_has_calls([
            mock.call('service1'),
            mock.call('service2'),
        ], any_order=True)
        fire_event.assert_has_calls([
            mock.call('data_ready', 'service1'),
            mock.call('start', 'service1', default=[
                services.service_restart,
                services.manage_ports]),
        ], any_order=False)
        fire_event.assert_has_calls([
            mock.call('data_ready', 'service2'),
            mock.call('start', 'service2', default=[
                services.service_restart,
                services.manage_ports]),
        ], any_order=False)
        save_ready.assert_has_calls([
            mock.call('service1'),
            mock.call('service2'),
        ], any_order=True)

    @mock.patch.object(services.ServiceManager, 'save_ready')
    @mock.patch.object(services.ServiceManager, 'fire_event')
    @mock.patch.object(services.ServiceManager, 'is_ready')
    def test_reconfigure_ready_list(self, is_ready, fire_event, save_ready):
        manager = services.ServiceManager([
            {'service': 'service1'}, {'service': 'service2'}])
        is_ready.return_value = True
        manager.reconfigure_services('service3', 'service4')
        self.assertEqual(is_ready.call_args_list, [
            mock.call('service3'),
            mock.call('service4'),
        ])
        self.assertEqual(fire_event.call_args_list, [
            mock.call('data_ready', 'service3'),
            mock.call('start', 'service3', default=[
                services.service_restart,
                services.open_ports]),
            mock.call('data_ready', 'service4'),
            mock.call('start', 'service4', default=[
                services.service_restart,
                services.open_ports]),
        ])
        self.assertEqual(save_ready.call_args_list, [
            mock.call('service3'),
            mock.call('service4'),
        ])

    @mock.patch.object(services.ServiceManager, 'save_lost')
    @mock.patch.object(services.ServiceManager, 'fire_event')
    @mock.patch.object(services.ServiceManager, 'was_ready')
    @mock.patch.object(services.ServiceManager, 'is_ready')
    def test_reconfigure_not_ready(self, is_ready, was_ready, fire_event, save_lost):
        manager = services.ServiceManager([
            {'service': 'service1'}, {'service': 'service2'}])
        is_ready.return_value = False
        was_ready.return_value = False
        manager.reconfigure_services()
        is_ready.assert_has_calls([
            mock.call('service1'),
            mock.call('service2'),
        ], any_order=True)
        fire_event.assert_has_calls([
            mock.call('stop', 'service1', default=[
                services.close_ports,
                services.service_stop]),
            mock.call('stop', 'service2', default=[
                services.close_ports,
                services.service_stop]),
        ], any_order=True)
        save_lost.assert_has_calls([
            mock.call('service1'),
            mock.call('service2'),
        ], any_order=True)

    @mock.patch.object(services.ServiceManager, 'save_lost')
    @mock.patch.object(services.ServiceManager, 'fire_event')
    @mock.patch.object(services.ServiceManager, 'was_ready')
    @mock.patch.object(services.ServiceManager, 'is_ready')
    def test_reconfigure_no_longer_ready(self, is_ready, was_ready, fire_event, save_lost):
        manager = services.ServiceManager([
            {'service': 'service1'}, {'service': 'service2'}])
        is_ready.return_value = False
        was_ready.return_value = True
        manager.reconfigure_services()
        is_ready.assert_has_calls([
            mock.call('service1'),
            mock.call('service2'),
        ], any_order=True)
        fire_event.assert_has_calls([
            mock.call('data_lost', 'service1'),
            mock.call('stop', 'service1', default=[
                services.close_ports,
                services.service_stop]),
        ], any_order=False)
        fire_event.assert_has_calls([
            mock.call('data_lost', 'service2'),
            mock.call('stop', 'service2', default=[
                services.close_ports,
                services.service_stop]),
        ], any_order=False)
        save_lost.assert_has_calls([
            mock.call('service1'),
            mock.call('service2'),
        ], any_order=True)

    @mock.patch.object(services.ServiceManager, 'fire_event')
    def test_stop_services(self, fire_event):
        manager = services.ServiceManager([
            {'service': 'service1'}, {'service': 'service2'}])
        manager.stop_services()
        fire_event.assert_has_calls([
            mock.call('stop', 'service1', default=[
                services.close_ports,
                services.service_stop]),
            mock.call('stop', 'service2', default=[
                services.close_ports,
                services.service_stop]),
        ], any_order=True)

    @mock.patch.object(services.ServiceManager, 'fire_event')
    def test_stop_services_list(self, fire_event):
        manager = services.ServiceManager([
            {'service': 'service1'}, {'service': 'service2'}])
        manager.stop_services('service3', 'service4')
        self.assertEqual(fire_event.call_args_list, [
            mock.call('stop', 'service3', default=[
                services.close_ports,
                services.service_stop]),
            mock.call('stop', 'service4', default=[
                services.close_ports,
                services.service_stop]),
        ])

    def test_get_service(self):
        service = {'service': 'test', 'test': 'test_service'}
        manager = services.ServiceManager([service])
        self.assertEqual(manager.get_service('test'), service)

    def test_get_service_not_registered(self):
        service = {'service': 'test', 'test': 'test_service'}
        manager = services.ServiceManager([service])
        self.assertRaises(KeyError, manager.get_service, 'foo')

    @mock.patch.object(services.ServiceManager, 'get_service')
    def test_fire_event_default(self, get_service):
        get_service.return_value = {}
        cb = mock.Mock()
        manager = services.ServiceManager()
        manager.fire_event('event', 'service', cb)
        cb.assert_called_once_with('service')

    @mock.patch.object(services.ServiceManager, 'get_service')
    def test_fire_event_default_list(self, get_service):
        get_service.return_value = {}
        cb = mock.Mock()
        manager = services.ServiceManager()
        manager.fire_event('event', 'service', [cb])
        cb.assert_called_once_with('service')

    @mock.patch.object(services.ServiceManager, 'get_service')
    def test_fire_event_simple_callback(self, get_service):
        cb = mock.Mock()
        dcb = mock.Mock()
        get_service.return_value = {'event': cb}
        manager = services.ServiceManager()
        manager.fire_event('event', 'service', dcb)
        assert not dcb.called
        cb.assert_called_once_with('service')

    @mock.patch.object(services.ServiceManager, 'get_service')
    def test_fire_event_simple_callback_list(self, get_service):
        cb = mock.Mock()
        dcb = mock.Mock()
        get_service.return_value = {'event': [cb]}
        manager = services.ServiceManager()
        manager.fire_event('event', 'service', dcb)
        assert not dcb.called
        cb.assert_called_once_with('service')

    @mock.patch.object(services.ManagerCallback, '__call__')
    @mock.patch.object(services.ServiceManager, 'get_service')
    def test_fire_event_manager_callback(self, get_service, mcall):
        cb = services.ManagerCallback()
        dcb = mock.Mock()
        get_service.return_value = {'event': cb}
        manager = services.ServiceManager()
        manager.fire_event('event', 'service', dcb)
        assert not dcb.called
        mcall.assert_called_once_with(manager, 'service', 'event')

    @mock.patch.object(services.ManagerCallback, '__call__')
    @mock.patch.object(services.ServiceManager, 'get_service')
    def test_fire_event_manager_callback_list(self, get_service, mcall):
        cb = services.ManagerCallback()
        dcb = mock.Mock()
        get_service.return_value = {'event': [cb]}
        manager = services.ServiceManager()
        manager.fire_event('event', 'service', dcb)
        assert not dcb.called
        mcall.assert_called_once_with(manager, 'service', 'event')

    @mock.patch.object(services.ServiceManager, 'get_service')
    def test_is_ready(self, get_service):
        get_service.side_effect = [
            {},
            {'required_data': [True]},
            {'required_data': [False]},
            {'required_data': [True, False]},
        ]
        manager = services.ServiceManager()
        assert manager.is_ready('foo')
        assert manager.is_ready('bar')
        assert not manager.is_ready('foo')
        assert not manager.is_ready('foo')
        get_service.assert_has_calls([mock.call('foo'), mock.call('bar')])

    def test_load_ready_file_short_circuit(self):
        manager = services.ServiceManager()
        manager._ready = 'foo'
        manager._load_ready_file()
        self.assertEqual(manager._ready, 'foo')

    @mock.patch('os.path.exists')
    @mock.patch.object(services.base, 'open', create=True)
    def test_load_ready_file_new(self, mopen, exists):
        manager = services.ServiceManager()
        exists.return_value = False
        manager._load_ready_file()
        self.assertEqual(manager._ready, set())
        assert not mopen.called

    @mock.patch('json.load')
    @mock.patch('os.path.exists')
    @mock.patch.object(services.base, 'open', create=True)
    def test_load_ready_file(self, mopen, exists, jload):
        manager = services.ServiceManager()
        exists.return_value = True
        jload.return_value = ['bar']
        manager._load_ready_file()
        self.assertEqual(manager._ready, set(['bar']))
        exists.assert_called_once_with('charm_dir/READY-SERVICES.json')
        mopen.assert_called_once_with('charm_dir/READY-SERVICES.json')

    @mock.patch('json.dump')
    @mock.patch.object(services.base, 'open', create=True)
    def test_save_ready_file(self, mopen, jdump):
        manager = services.ServiceManager()
        manager._save_ready_file()
        assert not mopen.called
        manager._ready = set(['foo'])
        manager._save_ready_file()
        mopen.assert_called_once_with('charm_dir/READY-SERVICES.json', 'w')
        jdump.assert_called_once_with(['foo'], mopen.return_value.__enter__())

    @mock.patch.object(services.base.ServiceManager, '_save_ready_file')
    @mock.patch.object(services.base.ServiceManager, '_load_ready_file')
    def test_save_ready(self, _lrf, _srf):
        manager = services.ServiceManager()
        manager._ready = set(['foo'])
        manager.save_ready('bar')
        _lrf.assert_called_once_with()
        self.assertEqual(manager._ready, set(['foo', 'bar']))
        _srf.assert_called_once_with()

    @mock.patch.object(services.base.ServiceManager, '_save_ready_file')
    @mock.patch.object(services.base.ServiceManager, '_load_ready_file')
    def test_save_lost(self, _lrf, _srf):
        manager = services.ServiceManager()
        manager._ready = set(['foo', 'bar'])
        manager.save_lost('bar')
        _lrf.assert_called_once_with()
        self.assertEqual(manager._ready, set(['foo']))
        _srf.assert_called_once_with()
        manager.save_lost('bar')
        self.assertEqual(manager._ready, set(['foo']))

    @mock.patch.object(services.base.ServiceManager, '_save_ready_file')
    @mock.patch.object(services.base.ServiceManager, '_load_ready_file')
    def test_was_ready(self, _lrf, _srf):
        manager = services.ServiceManager()
        manager._ready = set()
        manager.save_ready('foo')
        manager.save_ready('bar')
        assert manager.was_ready('foo')
        assert manager.was_ready('bar')
        manager.save_lost('bar')
        assert manager.was_ready('foo')
        assert not manager.was_ready('bar')

    @mock.patch.object(services.base.hookenv, 'relation_set')
    @mock.patch.object(services.base.hookenv, 'related_units')
    @mock.patch.object(services.base.hookenv, 'relation_ids')
    def test_provide_data_no_match(self, relation_ids, related_units, relation_set):
        provider = mock.Mock()
        provider.name = 'provided'
        manager = services.ServiceManager([
            {'service': 'service', 'provided_data': [provider]}
        ])
        relation_ids.return_value = []
        manager.provide_data()
        assert not provider.provide_data.called
        relation_ids.assert_called_once_with('provided')

    @mock.patch.object(services.base.hookenv, 'relation_set')
    @mock.patch.object(services.base.hookenv, 'related_units')
    @mock.patch.object(services.base.hookenv, 'relation_ids')
    def test_provide_data_not_ready(self, relation_ids, related_units, relation_set):
        provider = mock.Mock()
        provider.name = 'provided'
        pd = mock.Mock()
        data = pd.return_value = {'data': True}
        provider.provide_data = lambda remote_service, service_ready: pd(remote_service, service_ready)
        manager = services.ServiceManager([
            {'service': 'service', 'provided_data': [provider]}
        ])
        manager.is_ready = mock.Mock(return_value=False)
        relation_ids.return_value = ['relid']
        related_units.return_value = ['service/0']
        manager.provide_data()
        relation_set.assert_called_once_with('relid', data)
        pd.assert_called_once_with('service', False)

    @mock.patch.object(services.base.hookenv, 'relation_set')
    @mock.patch.object(services.base.hookenv, 'related_units')
    @mock.patch.object(services.base.hookenv, 'relation_ids')
    def test_provide_data_ready(self, relation_ids, related_units, relation_set):
        provider = mock.Mock()
        provider.name = 'provided'
        pd = mock.Mock()
        data = pd.return_value = {'data': True}
        provider.provide_data = lambda remote_service, service_ready: pd(remote_service, service_ready)
        manager = services.ServiceManager([
            {'service': 'service', 'provided_data': [provider]}
        ])
        manager.is_ready = mock.Mock(return_value=True)
        relation_ids.return_value = ['relid']
        related_units.return_value = ['service/0']
        manager.provide_data()
        relation_set.assert_called_once_with('relid', data)
        pd.assert_called_once_with('service', True)


class TestRelationContext(unittest.TestCase):
    def setUp(self):
        self.phookenv = mock.patch.object(services.helpers, 'hookenv')
        self.mhookenv = self.phookenv.start()
        self.mhookenv.relation_ids.return_value = []
        self.context = services.RelationContext()
        self.context.name = 'http'
        self.context.interface = 'http'
        self.context.required_keys = ['foo', 'bar']
        self.mhookenv.reset_mock()

    def tearDown(self):
        self.phookenv.stop()

    def test_no_relations(self):
        self.context.get_data()
        self.assertFalse(self.context.is_ready())
        self.assertEqual(self.context, {})
        self.mhookenv.relation_ids.assert_called_once_with('http')

    def test_no_units(self):
        self.mhookenv.relation_ids.return_value = ['nginx']
        self.mhookenv.related_units.return_value = []
        self.context.get_data()
        self.assertFalse(self.context.is_ready())
        self.assertEqual(self.context, {'http': []})

    def test_incomplete(self):
        self.mhookenv.relation_ids.return_value = ['nginx', 'apache']
        self.mhookenv.related_units.side_effect = lambda i: [i + '/0']
        self.mhookenv.relation_get.side_effect = [{}, {'foo': '1'}]
        self.context.get_data()
        self.assertFalse(bool(self.context))
        self.assertEqual(self.mhookenv.relation_get.call_args_list, [
            mock.call(rid='apache', unit='apache/0'),
            mock.call(rid='nginx', unit='nginx/0'),
        ])

    def test_complete(self):
        self.mhookenv.relation_ids.return_value = ['nginx', 'apache', 'tomcat']
        self.mhookenv.related_units.side_effect = lambda i: [i + '/0']
        self.mhookenv.relation_get.side_effect = [{'foo': '1'}, {'foo': '2', 'bar': '3'}, {}]
        self.context.get_data()
        self.assertTrue(self.context.is_ready())
        self.assertEqual(self.context, {'http': [
            {
                'foo': '2',
                'bar': '3',
            },
        ]})
        self.mhookenv.relation_ids.assert_called_with('http')
        self.assertEqual(self.mhookenv.relation_get.call_args_list, [
            mock.call(rid='apache', unit='apache/0'),
            mock.call(rid='nginx', unit='nginx/0'),
            mock.call(rid='tomcat', unit='tomcat/0'),
        ])

    def test_provide(self):
        self.assertEqual(self.context.provide_data(), {})


class TestHttpRelation(unittest.TestCase):
    def setUp(self):
        self.phookenv = mock.patch.object(services.helpers, 'hookenv')
        self.mhookenv = self.phookenv.start()

        self.context = services.helpers.HttpRelation()

    def tearDown(self):
        self.phookenv.stop()

    def test_provide_data(self):
        self.mhookenv.unit_get.return_value = "127.0.0.1"
        self.assertEqual(self.context.provide_data(), {
            'host': "127.0.0.1",
            'port': 80,
        })

    def test_complete(self):
        self.mhookenv.relation_ids.return_value = ['website']
        self.mhookenv.related_units.side_effect = lambda i: [i + '/0']
        self.mhookenv.relation_get.side_effect = [{'host': '127.0.0.2',
                                                   'port': 8080}]
        self.context.get_data()
        self.assertTrue(self.context.is_ready())
        self.assertEqual(self.context, {'website': [
            {
                'host': '127.0.0.2',
                'port': 8080,
            },
        ]})

        self.mhookenv.relation_ids.assert_called_with('website')
        self.assertEqual(self.mhookenv.relation_get.call_args_list, [
            mock.call(rid='website', unit='website/0'),
        ])


class TestMysqlRelation(unittest.TestCase):

    def setUp(self):
        self.phookenv = mock.patch.object(services.helpers, 'hookenv')
        self.mhookenv = self.phookenv.start()

        self.context = services.helpers.MysqlRelation()

    def tearDown(self):
        self.phookenv.stop()

    def test_complete(self):
        self.mhookenv.relation_ids.return_value = ['db']
        self.mhookenv.related_units.side_effect = lambda i: [i + '/0']
        self.mhookenv.relation_get.side_effect = [{'host': '127.0.0.2',
                                                   'user': 'mysql',
                                                   'password': 'mysql',
                                                   'database': 'mysql',
                                                   }]
        self.context.get_data()
        self.assertTrue(self.context.is_ready())
        self.assertEqual(self.context, {'db': [
            {
                'host': '127.0.0.2',
                'user': 'mysql',
                'password': 'mysql',
                'database': 'mysql',
            },
        ]})

        self.mhookenv.relation_ids.assert_called_with('db')
        self.assertEqual(self.mhookenv.relation_get.call_args_list, [
            mock.call(rid='db', unit='db/0'),
        ])


class TestRequiredConfig(unittest.TestCase):
    def setUp(self):
        self.options = {
            'options': {
                'option1': {
                    'type': 'string',
                    'description': 'First option',
                },
                'option2': {
                    'type': 'int',
                    'default': 0,
                    'description': 'Second option',
                },
            },
        }
        self.config = {
            'option1': None,
            'option2': 0,
        }
        self._pyaml = mock.patch.object(services.helpers, 'yaml')
        self.myaml = self._pyaml.start()
        self.myaml.load.side_effect = lambda fp: self.options
        self._pconfig = mock.patch.object(hookenv, 'config')
        self.mconfig = self._pconfig.start()
        self.mconfig.side_effect = lambda: self.config
        self._pcharm_dir = mock.patch.object(hookenv, 'charm_dir')
        self.mcharm_dir = self._pcharm_dir.start()
        self.mcharm_dir.return_value = 'charm_dir'

    def tearDown(self):
        self._pyaml.stop()
        self._pconfig.stop()
        self._pcharm_dir.stop()

    def test_none_changed(self):
        with mock.patch.object(services.helpers, 'open', mock.mock_open(), create=True):
            context = services.helpers.RequiredConfig('option1', 'option2')
        self.assertFalse(bool(context))
        self.assertEqual(context['config']['option1'], None)
        self.assertEqual(context['config']['option2'], 0)

    def test_partial(self):
        self.config['option1'] = 'value'
        with mock.patch.object(services.helpers, 'open', mock.mock_open(), create=True):
            context = services.helpers.RequiredConfig('option1', 'option2')
        self.assertFalse(bool(context))
        self.assertEqual(context['config']['option1'], 'value')
        self.assertEqual(context['config']['option2'], 0)

    def test_ready(self):
        self.config['option1'] = 'value'
        self.config['option2'] = 1
        with mock.patch.object(services.helpers, 'open', mock.mock_open(), create=True):
            context = services.helpers.RequiredConfig('option1', 'option2')
        self.assertTrue(bool(context))
        self.assertEqual(context['config']['option1'], 'value')
        self.assertEqual(context['config']['option2'], 1)

    def test_none_empty(self):
        self.config['option1'] = ''
        self.config['option2'] = 1
        with mock.patch.object(services.helpers, 'open', mock.mock_open(), create=True):
            context = services.helpers.RequiredConfig('option1', 'option2')
        self.assertFalse(bool(context))
        self.assertEqual(context['config']['option1'], '')
        self.assertEqual(context['config']['option2'], 1)


class TestStoredContext(unittest.TestCase):
    @mock.patch.object(services.helpers.StoredContext, 'read_context')
    @mock.patch.object(services.helpers.StoredContext, 'store_context')
    @mock.patch('os.path.exists')
    def test_new(self, exists, store_context, read_context):
        exists.return_value = False
        context = services.helpers.StoredContext('foo.yaml', {'key': 'val'})
        assert not read_context.called
        store_context.assert_called_once_with('foo.yaml', {'key': 'val'})
        self.assertEqual(context, {'key': 'val'})

    @mock.patch.object(services.helpers.StoredContext, 'read_context')
    @mock.patch.object(services.helpers.StoredContext, 'store_context')
    @mock.patch('os.path.exists')
    def test_existing(self, exists, store_context, read_context):
        exists.return_value = True
        read_context.return_value = {'key': 'other'}
        context = services.helpers.StoredContext('foo.yaml', {'key': 'val'})
        read_context.assert_called_once_with('foo.yaml')
        assert not store_context.called
        self.assertEqual(context, {'key': 'other'})

    @mock.patch.object(hookenv, 'charm_dir', lambda: 'charm_dir')
    @mock.patch.object(services.helpers.StoredContext, 'read_context')
    @mock.patch.object(services.helpers, 'yaml')
    @mock.patch('os.fchmod')
    @mock.patch('os.path.exists')
    def test_store_context(self, exists, fchmod, yaml, read_context):
        exists.return_value = False
        mopen = mock.mock_open()
        with mock.patch.object(services.helpers, 'open', mopen, create=True):
            services.helpers.StoredContext('foo.yaml', {'key': 'val'})
        mopen.assert_called_once_with('charm_dir/foo.yaml', 'w')
        fchmod.assert_called_once_with(mopen.return_value.fileno(), 0o600)
        yaml.dump.assert_called_once_with({'key': 'val'}, mopen.return_value)

    @mock.patch.object(hookenv, 'charm_dir', lambda: 'charm_dir')
    @mock.patch.object(services.helpers.StoredContext, 'read_context')
    @mock.patch.object(services.helpers, 'yaml')
    @mock.patch('os.fchmod')
    @mock.patch('os.path.exists')
    def test_store_context_abs(self, exists, fchmod, yaml, read_context):
        exists.return_value = False
        mopen = mock.mock_open()
        with mock.patch.object(services.helpers, 'open', mopen, create=True):
            services.helpers.StoredContext('/foo.yaml', {'key': 'val'})
        mopen.assert_called_once_with('/foo.yaml', 'w')

    @mock.patch.object(hookenv, 'charm_dir', lambda: 'charm_dir')
    @mock.patch.object(services.helpers, 'yaml')
    @mock.patch('os.path.exists')
    def test_read_context(self, exists, yaml):
        exists.return_value = True
        yaml.load.return_value = {'key': 'other'}
        mopen = mock.mock_open()
        with mock.patch.object(services.helpers, 'open', mopen, create=True):
            context = services.helpers.StoredContext('foo.yaml', {'key': 'val'})
        mopen.assert_called_once_with('charm_dir/foo.yaml', 'r')
        yaml.load.assert_called_once_with(mopen.return_value)
        self.assertEqual(context, {'key': 'other'})

    @mock.patch.object(hookenv, 'charm_dir', lambda: 'charm_dir')
    @mock.patch.object(services.helpers, 'yaml')
    @mock.patch('os.path.exists')
    def test_read_context_abs(self, exists, yaml):
        exists.return_value = True
        yaml.load.return_value = {'key': 'other'}
        mopen = mock.mock_open()
        with mock.patch.object(services.helpers, 'open', mopen, create=True):
            context = services.helpers.StoredContext('/foo.yaml', {'key': 'val'})
        mopen.assert_called_once_with('/foo.yaml', 'r')
        yaml.load.assert_called_once_with(mopen.return_value)
        self.assertEqual(context, {'key': 'other'})

    @mock.patch.object(hookenv, 'charm_dir', lambda: 'charm_dir')
    @mock.patch.object(services.helpers, 'yaml')
    @mock.patch('os.path.exists')
    def test_read_context_empty(self, exists, yaml):
        exists.return_value = True
        yaml.load.return_value = None
        mopen = mock.mock_open()
        with mock.patch.object(services.helpers, 'open', mopen, create=True):
            self.assertRaises(OSError, services.helpers.StoredContext, '/foo.yaml', {})


class TestTemplateCallback(unittest.TestCase):
    @mock.patch.object(services.helpers, 'templating')
    def test_template_defaults(self, mtemplating):
        manager = mock.Mock(**{'get_service.return_value': {
            'required_data': [{'foo': 'bar'}]}})
        self.assertRaises(TypeError, services.template, source='foo.yml')
        callback = services.template(source='foo.yml', target='bar.yml')
        assert isinstance(callback, services.ManagerCallback)
        assert not mtemplating.render.called
        callback(manager, 'test', 'event')
        mtemplating.render.assert_called_once_with(
<<<<<<< HEAD
            'foo.yml', 'bar.yml', {'foo': 'bar'},
            'root', 'root', 0o444, template_loader=None)
=======
            'foo.yml', 'bar.yml', {'foo': 'bar', 'ctx': {'foo': 'bar'}},
            'root', 'root', 0o444)
>>>>>>> 16bd7649

    @mock.patch.object(services.helpers, 'templating')
    def test_template_explicit(self, mtemplating):
        manager = mock.Mock(**{'get_service.return_value': {
            'required_data': [{'foo': 'bar'}]}})
        callback = services.template(
            source='foo.yml', target='bar.yml',
            owner='user', group='group', perms=0o555
        )
        assert isinstance(callback, services.ManagerCallback)
        assert not mtemplating.render.called
        callback(manager, 'test', 'event')
        mtemplating.render.assert_called_once_with(
<<<<<<< HEAD
            'foo.yml', 'bar.yml', {'foo': 'bar'},
            'user', 'group', 0o555, template_loader=None)

    @mock.patch.object(services.helpers, 'templating')
    def test_template_loader(self, mtemplating):
        manager = mock.Mock(**{'get_service.return_value': {
            'required_data': [{'foo': 'bar'}]}})
        callback = services.template(
            source='foo.yml', target='bar.yml',
            owner='user', group='group', perms=0o555,
            template_loader='myloader'
        )
        assert isinstance(callback, services.ManagerCallback)
        assert not mtemplating.render.called
        callback(manager, 'test', 'event')
        mtemplating.render.assert_called_once_with(
            'foo.yml', 'bar.yml', {'foo': 'bar'},
            'user', 'group', 0o555, template_loader='myloader')

    @mock.patch.object(os.path, 'isfile')
    @mock.patch.object(host, 'file_hash')
    @mock.patch.object(host, 'service_restart')
    @mock.patch.object(services.helpers, 'templating')
    def test_template_onchange_restart(self, mtemplating, mrestart, mfile_hash, misfile):
        def random_string(arg):
            return uuid.uuid4()
        mfile_hash.side_effect = random_string
        misfile.return_value = True
        manager = mock.Mock(**{'get_service.return_value': {
            'required_data': [{'foo': 'bar'}]}})
        callback = services.template(
            source='foo.yml', target='bar.yml',
            owner='user', group='group', perms=0o555,
            on_change_action=(partial(mrestart, "mysuperservice")),
        )
        assert isinstance(callback, services.ManagerCallback)
        assert not mtemplating.render.called
        callback(manager, 'test', 'event')
        mtemplating.render.assert_called_once_with(
            'foo.yml', 'bar.yml', {'foo': 'bar'},
            'user', 'group', 0o555, template_loader=None)
        mrestart.assert_called_with('mysuperservice')

    @mock.patch.object(hookenv, 'log')
    @mock.patch.object(os.path, 'isfile')
    @mock.patch.object(host, 'file_hash')
    @mock.patch.object(host, 'service_restart')
    @mock.patch.object(services.helpers, 'templating')
    def test_template_onchange_restart_nochange(self, mtemplating, mrestart,
                                                mfile_hash, misfile, mlog):
        mfile_hash.return_value = "myhash"
        misfile.return_value = True
        manager = mock.Mock(**{'get_service.return_value': {
            'required_data': [{'foo': 'bar'}]}})
        callback = services.template(
            source='foo.yml', target='bar.yml',
            owner='user', group='group', perms=0o555,
            on_change_action=(partial(mrestart, "mysuperservice")),
        )
        assert isinstance(callback, services.ManagerCallback)
        assert not mtemplating.render.called
        callback(manager, 'test', 'event')
        mtemplating.render.assert_called_once_with(
            'foo.yml', 'bar.yml', {'foo': 'bar'},
            'user', 'group', 0o555, template_loader=None)
        self.assertEqual(mrestart.call_args_list, [])
=======
            'foo.yml', 'bar.yml', {'foo': 'bar', 'ctx': {'foo': 'bar'}},
            'user', 'group', 0o555)
>>>>>>> 16bd7649


class TestPortsCallback(unittest.TestCase):
    def setUp(self):
        self.phookenv = mock.patch.object(services.base, 'hookenv')
        self.mhookenv = self.phookenv.start()
        self.mhookenv.relation_ids.return_value = []
        self.mhookenv.charm_dir.return_value = 'charm_dir'
        self.popen = mock.patch.object(services.base, 'open', create=True)
        self.mopen = self.popen.start()

    def tearDown(self):
        self.phookenv.stop()
        self.popen.stop()

    def test_no_ports(self):
        manager = mock.Mock(**{'get_service.return_value': {}})
        services.PortManagerCallback()(manager, 'service', 'event')
        assert not self.mhookenv.open_port.called
        assert not self.mhookenv.close_port.called

    def test_open_ports(self):
        manager = mock.Mock(**{'get_service.return_value': {'ports': [1, 2]}})
        services.open_ports(manager, 'service', 'start')
        self.mhookenv.open_port.has_calls([mock.call(1), mock.call(2)])
        assert not self.mhookenv.close_port.called

    def test_close_ports(self):
        manager = mock.Mock(**{'get_service.return_value': {'ports': [1, 2]}})
        services.close_ports(manager, 'service', 'stop')
        assert not self.mhookenv.open_port.called
        self.mhookenv.close_port.has_calls([mock.call(1), mock.call(2)])

    def test_close_old_ports(self):
        self.mopen.return_value.read.return_value = '10,20'
        manager = mock.Mock(**{'get_service.return_value': {'ports': [1, 2]}})
        services.close_ports(manager, 'service', 'stop')
        assert not self.mhookenv.open_port.called
        self.mhookenv.close_port.has_calls([
            mock.call(10),
            mock.call(20),
            mock.call(1),
            mock.call(2)])

if __name__ == '__main__':
    unittest.main()<|MERGE_RESOLUTION|>--- conflicted
+++ resolved
@@ -738,13 +738,8 @@
         assert not mtemplating.render.called
         callback(manager, 'test', 'event')
         mtemplating.render.assert_called_once_with(
-<<<<<<< HEAD
-            'foo.yml', 'bar.yml', {'foo': 'bar'},
+            'foo.yml', 'bar.yml', {'foo': 'bar', 'ctx': {'foo': 'bar'}},
             'root', 'root', 0o444, template_loader=None)
-=======
-            'foo.yml', 'bar.yml', {'foo': 'bar', 'ctx': {'foo': 'bar'}},
-            'root', 'root', 0o444)
->>>>>>> 16bd7649
 
     @mock.patch.object(services.helpers, 'templating')
     def test_template_explicit(self, mtemplating):
@@ -758,8 +753,7 @@
         assert not mtemplating.render.called
         callback(manager, 'test', 'event')
         mtemplating.render.assert_called_once_with(
-<<<<<<< HEAD
-            'foo.yml', 'bar.yml', {'foo': 'bar'},
+            'foo.yml', 'bar.yml', {'foo': 'bar', 'ctx': {'foo': 'bar'}},
             'user', 'group', 0o555, template_loader=None)
 
     @mock.patch.object(services.helpers, 'templating')
@@ -775,7 +769,7 @@
         assert not mtemplating.render.called
         callback(manager, 'test', 'event')
         mtemplating.render.assert_called_once_with(
-            'foo.yml', 'bar.yml', {'foo': 'bar'},
+            'foo.yml', 'bar.yml', {'foo': 'bar', 'ctx': {'foo': 'bar'}},
             'user', 'group', 0o555, template_loader='myloader')
 
     @mock.patch.object(os.path, 'isfile')
@@ -798,7 +792,7 @@
         assert not mtemplating.render.called
         callback(manager, 'test', 'event')
         mtemplating.render.assert_called_once_with(
-            'foo.yml', 'bar.yml', {'foo': 'bar'},
+            'foo.yml', 'bar.yml', {'foo': 'bar', 'ctx': {'foo': 'bar'}},
             'user', 'group', 0o555, template_loader=None)
         mrestart.assert_called_with('mysuperservice')
 
@@ -822,13 +816,9 @@
         assert not mtemplating.render.called
         callback(manager, 'test', 'event')
         mtemplating.render.assert_called_once_with(
-            'foo.yml', 'bar.yml', {'foo': 'bar'},
+            'foo.yml', 'bar.yml', {'foo': 'bar', 'ctx': {'foo': 'bar'}},
             'user', 'group', 0o555, template_loader=None)
         self.assertEqual(mrestart.call_args_list, [])
-=======
-            'foo.yml', 'bar.yml', {'foo': 'bar', 'ctx': {'foo': 'bar'}},
-            'user', 'group', 0o555)
->>>>>>> 16bd7649
 
 
 class TestPortsCallback(unittest.TestCase):
