import os
import subprocess
import unittest

from copy import copy
from testtools import TestCase
from mock import MagicMock, patch, call

import charmhelpers.contrib.openstack.utils as openstack


# mocked return of openstack.lsb_release()
FAKE_RELEASE = {
    'DISTRIB_CODENAME': 'precise',
    'DISTRIB_RELEASE': '12.04',
    'DISTRIB_ID': 'Ubuntu',
    'DISTRIB_DESCRIPTION': '"Ubuntu 12.04"'
}

FAKE_REPO = {
    'nova-common': {
        'pkg_vers': '2012.2.3-0ubuntu2.1',
        'os_release': 'folsom',
        'os_version': '2012.2'
    },
    'glance-common': {
        'pkg_vers': '2012.1.3+stable-20130423-74b067df-0ubuntu1',
        'os_release': 'essex',
        'os_version': '2012.1'
    },
    'keystone-common': {
        'pkg_vers': '1:2013.1-0ubuntu1.1~cloud0',
        'os_release': 'grizzly',
        'os_version': '2013.1'
    },
    'swift-proxy': {
        'pkg_vers': '1.7.7-0ubuntu1',
        'os_release': 'grizzly',
        'os_version': '1.7.7'
    },
    # a package thats available in the cache but is not installed
    'cinder-common': {
        'os_release': 'havana',
        'os_version': '2013.2'
    },
    # poorly formed openstack version
    'bad-version': {
        'pkg_vers': '1:2016.1-0ubuntu1.1~cloud0',
        'os_release': None,
        'os_version': None
    }
}


url = 'deb ' + openstack.CLOUD_ARCHIVE_URL
UCA_SOURCES = [
    ('cloud:precise-folsom/proposed', url + ' precise-proposed/folsom main'),
    ('cloud:precise-folsom', url + ' precise-updates/folsom main'),
    ('cloud:precise-folsom/updates', url + ' precise-updates/folsom main'),
    ('cloud:precise-grizzly/proposed', url + ' precise-proposed/grizzly main'),
    ('cloud:precise-grizzly', url + ' precise-updates/grizzly main'),
    ('cloud:precise-grizzly/updates', url + ' precise-updates/grizzly main'),
]


class OpenStackHelpersTestCase(TestCase):
    def _apt_cache(self):
        # mocks out the apt cache
        def cache_get(package):
            pkg = MagicMock()
            if package in FAKE_REPO and 'pkg_vers' in FAKE_REPO[package]:
                pkg.name = package
                pkg.current_ver.ver_str = FAKE_REPO[package]['pkg_vers']
            elif (package in FAKE_REPO and
                  'pkg_vers' not in FAKE_REPO[package]):
                pkg.name = package
                pkg.current_ver = None
            else:
                raise KeyError
            return pkg
        cache = MagicMock()
        cache.__getitem__.side_effect = cache_get
        return cache

    @patch('charmhelpers.contrib.openstack.utils.lsb_release')
    def test_os_codename_from_install_source(self, mocked_lsb):
        '''Test mapping install source to OpenStack release name'''
        mocked_lsb.return_value = FAKE_RELEASE

        # the openstack release shipped with respective ubuntu/lsb release.
        self.assertEquals(openstack.get_os_codename_install_source('distro'),
                          'essex')
        # various cloud archive pockets
        src = 'cloud:precise-grizzly'
        self.assertEquals(openstack.get_os_codename_install_source(src),
                          'grizzly')
        src = 'cloud:precise-grizzly/proposed'
        self.assertEquals(openstack.get_os_codename_install_source(src),
                          'grizzly')

        # ppas and full repo urls.
        src = 'ppa:openstack-ubuntu-testing/havana-trunk-testing'
        self.assertEquals(openstack.get_os_codename_install_source(src),
                          'havana')
        src = ('deb http://ubuntu-cloud.archive.canonical.com/ubuntu '
               'precise-havana main')
        self.assertEquals(openstack.get_os_codename_install_source(src),
                          'havana')

    @patch.object(openstack, 'get_os_version_codename')
    @patch.object(openstack, 'get_os_codename_install_source')
    def test_os_version_from_install_source(self, codename, version):
        codename.return_value = 'grizzly'
        openstack.get_os_version_install_source('cloud:precise-grizzly')
        version.assert_called_with('grizzly')

    @patch('charmhelpers.contrib.openstack.utils.lsb_release')
    def test_os_codename_from_bad_install_source(self, mocked_lsb):
        '''Test mapping install source to OpenStack release name'''
        _fake_release = copy(FAKE_RELEASE)
        _fake_release['DISTRIB_CODENAME'] = 'natty'

        mocked_lsb.return_value = _fake_release
        _e = 'charmhelpers.contrib.openstack.utils.error_out'
        with patch(_e) as mocked_err:
            openstack.get_os_codename_install_source('distro')
            _er = ('Could not derive openstack release for this Ubuntu '
                   'release: natty')
            mocked_err.assert_called_with(_er)

    def test_os_codename_from_version(self):
        '''Test mapping OpenStack numerical versions to code name'''
        self.assertEquals(openstack.get_os_codename_version('2013.1'),
                          'grizzly')

    @patch('charmhelpers.contrib.openstack.utils.error_out')
    def test_os_codename_from_bad_version(self, mocked_error):
        '''Test mapping a bad OpenStack numerical versions to code name'''
        openstack.get_os_codename_version('2014.5.5')
        expected_err = ('Could not determine OpenStack codename for '
                        'version 2014.5.5')
        mocked_error.assert_called_with(expected_err)

    def test_os_version_from_codename(self):
        '''Test mapping a OpenStack codename to numerical version'''
        self.assertEquals(openstack.get_os_version_codename('folsom'),
                          '2012.2')

    @patch('charmhelpers.contrib.openstack.utils.error_out')
    def test_os_version_from_bad_codename(self, mocked_error):
        '''Test mapping a bad OpenStack codename to numerical version'''
        openstack.get_os_version_codename('foo')
        expected_err = 'Could not derive OpenStack version for codename: foo'
        mocked_error.assert_called_with(expected_err)

    def test_os_codename_from_package(self):
        '''Test deriving OpenStack codename from an installed package'''
        with patch('apt_pkg.Cache') as cache:
            cache.return_value = self._apt_cache()
            for pkg, vers in FAKE_REPO.iteritems():
                # test fake repo for all "installed" packages
                if pkg.startswith('bad-'):
                    continue
                if 'pkg_vers' not in vers:
                    continue
                self.assertEquals(openstack.get_os_codename_package(pkg),
                                  vers['os_release'])

    @patch('charmhelpers.contrib.openstack.utils.error_out')
    def test_os_codename_from_bad_package_version(self, mocked_error):
        '''Test deriving OpenStack codename for a poorly versioned package'''
        with patch('apt_pkg.Cache') as cache:
            cache.return_value = self._apt_cache()
            openstack.get_os_codename_package('bad-version')
            _e = ('Could not determine OpenStack codename for version 2016.1')
            mocked_error.assert_called_with(_e)

    @patch('charmhelpers.contrib.openstack.utils.error_out')
    def test_os_codename_from_bad_package(self, mocked_error):
        '''Test deriving OpenStack codename from an unavailable package'''
        with patch('apt_pkg.Cache') as cache:
            cache.return_value = self._apt_cache()
            try:
                openstack.get_os_codename_package('foo')
            except:
                # ignore exceptions that raise when error_out is mocked
                # and doesn't sys.exit(1)
                pass
            e = 'Could not determine version of package with no installation '\
                'candidate: foo'
            mocked_error.assert_called_with(e)

    def test_os_codename_from_bad_package_nonfatal(self):
        '''Test OpenStack codename from an unavailable package is non-fatal'''
        with patch('apt_pkg.Cache') as cache:
            cache.return_value = self._apt_cache()
            self.assertEquals(
                None,
                openstack.get_os_codename_package('foo', fatal=False)
            )

<<<<<<< HEAD
    @patch('charmhelpers.contrib.openstack.utils.error_out')
=======
    @patch('charmhelpers.contrib.openstack.openstack_utils.error_out')
    def test_os_codename_from_uninstalled_package(self, mock_error):
        '''Test OpenStack codename from an available but uninstalled pkg'''
        with patch('apt_pkg.Cache') as cache:
            cache.return_value = self._apt_cache()
            try:
                openstack.get_os_codename_package('cinder-common', fatal=True)
            except:
                pass
            e = ('Could not determine version of uninstalled package: '
                 'cinder-common')
            mock_error.assert_called_with(e)

    def test_os_codename_from_uninstalled_package_nonfatal(self):
        '''Test OpenStack codename from avail uninstalled pkg is non fatal'''
        with patch('apt_pkg.Cache') as cache:
            cache.return_value = self._apt_cache()
            self.assertEquals(
                None,
                openstack.get_os_codename_package('cinder-common', fatal=False)
            )

    @patch('charmhelpers.contrib.openstack.openstack_utils.error_out')
>>>>>>> be1fc783
    def test_os_version_from_package(self, mocked_error):
        '''Test deriving OpenStack version from an installed package'''
        with patch('apt_pkg.Cache') as cache:
            cache.return_value = self._apt_cache()
            for pkg, vers in FAKE_REPO.iteritems():
                if pkg.startswith('bad-'):
                    continue
                if 'pkg_vers' not in vers:
                    continue
                self.assertEquals(openstack.get_os_version_package(pkg),
                                  vers['os_version'])

    @patch('charmhelpers.contrib.openstack.utils.error_out')
    def test_os_version_from_bad_package(self, mocked_error):
        '''Test deriving OpenStack version from an uninstalled package'''
        with patch('apt_pkg.Cache') as cache:
            cache.return_value = self._apt_cache()
            try:
                openstack.get_os_version_package('foo')
            except:
                # ignore exceptions that raise when error_out is mocked
                # and doesn't sys.exit(1)
                pass
            e = 'Could not determine version of package with no installation '\
                'candidate: foo'
            mocked_error.assert_called_with(e)

    def test_os_version_from_bad_package_nonfatal(self):
        '''Test OpenStack version from an uninstalled package is non-fatal'''
        with patch('apt_pkg.Cache') as cache:
            cache.return_value = self._apt_cache()
            self.assertEquals(
                None,
                openstack.get_os_version_package('foo', fatal=False)
            )

    @patch.object(openstack, 'juju_log')
    @patch('sys.exit')
    def test_error_out(self, mocked_exit, juju_log):
        '''Test erroring out'''
        openstack.error_out('Everything broke.')
        _log = 'FATAL ERROR: Everything broke.'
        juju_log.assert_called_with(_log, level='ERROR')
        mocked_exit.assert_called_with(1)

    def test_configure_install_source_distro(self):
        '''Test configuring installation from distro'''
        self.assertIsNone(openstack.configure_installation_source('distro'))

    def test_configure_install_source_ppa(self):
        '''Test configuring installation source from PPA'''
        with patch('subprocess.check_call') as mock:
            src = 'ppa:gandelman-a/openstack'
            openstack.configure_installation_source(src)
            ex_cmd = ['add-apt-repository', '-y', 'ppa:gandelman-a/openstack']
            mock.assert_called_with(ex_cmd)

    @patch('__builtin__.open')
    @patch('charmhelpers.contrib.openstack.utils.juju_log')
    @patch('charmhelpers.contrib.openstack.utils.import_key')
    def test_configure_install_source_deb_url(self, _import, _log, _open):
        '''Test configuring installation source from deb repo url'''
        _file = MagicMock(spec=file)
        _open.return_value = _file
        src = ('deb http://ubuntu-cloud.archive.canonical.com/ubuntu '
               'precise-havana main|KEYID')
        openstack.configure_installation_source(src)
        _import.assert_called_with('KEYID')
        _file.__enter__().write.assert_called_with(src.split('|')[0])
        src = ('deb http://ubuntu-cloud.archive.canonical.com/ubuntu '
               'precise-havana main')
        openstack.configure_installation_source(src)
        _file.__enter__().write.assert_called_with(src)

    @patch('charmhelpers.contrib.openstack.utils.error_out')
    def test_configure_bad_install_source(self, _error):
        openstack.configure_installation_source('foo')
        _error.assert_called_with('Invalid openstack-release specified: foo')

    @patch('charmhelpers.contrib.openstack.utils.lsb_release')
    def test_configure_install_source_uca_staging(self, _lsb):
        '''Test configuring installation source from UCA staging sources'''
        _lsb.return_value = FAKE_RELEASE
        # staging pockets are configured as PPAs
        with patch('subprocess.check_call') as _subp:
            src = 'cloud:precise-folsom/staging'
            openstack.configure_installation_source(src)
            cmd = ['add-apt-repository', '-y',
                   'ppa:ubuntu-cloud-archive/folsom-staging']
            _subp.assert_called_with(cmd)

    @patch('__builtin__.open')
    @patch('charmhelpers.contrib.openstack.utils.import_key')
    @patch('charmhelpers.contrib.openstack.utils.lsb_release')
    def test_configure_install_source_uca_repos(self, _lsb, _import, _open):
        '''Test configuring installation source from UCA sources'''
        _lsb.return_value = FAKE_RELEASE
        _file = MagicMock(spec=file)
        _open.return_value = _file
        for src, url in UCA_SOURCES:
            openstack.configure_installation_source(src)
            _import.assert_called_with(openstack.CLOUD_ARCHIVE_KEY_ID)
            _open.assert_called_with(
                '/etc/apt/sources.list.d/cloud-archive.list',
                'w'
            )
            _file.__enter__().write.assert_called_with(url)

    @patch('charmhelpers.contrib.openstack.utils.error_out')
    def test_configure_install_source_bad_uca(self, mocked_error):
        '''Test configuring installation source from bad UCA source'''
        try:
            openstack.configure_installation_source('cloud:foo-bar')
        except:
            # ignore exceptions that raise when error_out is mocked
            # and doesn't sys.exit(1)
            pass
        _e = 'Invalid Cloud Archive release specified: foo-bar'
        mocked_error.assert_called_with(_e)

    def test_import_apt_key(self):
        '''Ensure shell out apt-key during key import'''
        with patch('subprocess.check_call') as _subp:
            openstack.import_key('foo')
            cmd = ['apt-key', 'adv', '--keyserver', 'keyserver.ubuntu.com',
                   '--recv-keys', 'foo']
            _subp.assert_called_with(cmd)

    @patch('charmhelpers.contrib.openstack.utils.error_out')
    def test_import_bad_apt_key(self, mocked_error):
        '''Ensure error when importing apt key fails'''
        with patch('subprocess.check_call') as _subp:
            cmd = ['apt-key', 'adv', '--keyserver', 'keyserver.ubuntu.com',
                   '--recv-keys', 'foo']
            _subp.side_effect = subprocess.CalledProcessError(1, cmd, '')
            openstack.import_key('foo')
            cmd = ['apt-key', 'adv', '--keyserver', 'keyserver.ubuntu.com',
                   '--recv-keys', 'foo']
        mocked_error.assert_called_with('Error importing repo key foo')

    @patch('__builtin__.open')
    def test_save_scriptrc(self, _open):
        '''Test generation of scriptrc from environment'''
        scriptrc = ['#!/bin/bash\n',
                    'export setting1=foo\n',
                    'export setting2=bar\n']
        _file = MagicMock(spec=file)
        _open.return_value = _file
        os.environ['JUJU_UNIT_NAME'] = 'testing-foo/0'
        openstack.save_script_rc(setting1='foo', setting2='bar')
        expected_f = '/var/lib/juju/units/testing-foo-0/charm/scripts/scriptrc'
        _open.assert_called_with(expected_f, 'wb')
        for line in scriptrc:
            _file.__enter__().write.assert_has_calls(call(line))

    @patch.object(openstack, 'lsb_release')
    @patch.object(openstack, 'get_os_version_package')
    @patch.object(openstack, 'config')
    def test_openstack_upgrade_detection_true(self, config, vers_pkg, lsb):
        """Test it detects when an openstack package has available upgrade"""
        lsb.return_value = FAKE_RELEASE
        config.return_value = 'cloud:precise-havana'
        vers_pkg.return_value = '2013.1.1'
        self.assertTrue(openstack.openstack_upgrade_available('nova-common'))
        # milestone to major release detection
        vers_pkg.return_value = '2013.2~b1'
        self.assertTrue(openstack.openstack_upgrade_available('nova-common'))

    @patch.object(openstack, 'lsb_release')
    @patch.object(openstack, 'get_os_version_package')
    @patch.object(openstack, 'config')
    def test_openstack_upgrade_detection_false(self, config, vers_pkg, lsb):
        """Test it detects when an openstack upgrade is not necessary"""
        lsb.return_value = FAKE_RELEASE
        config.return_value = 'cloud:precise-folsom'
        vers_pkg.return_value = '2013.1.1'
        self.assertFalse(openstack.openstack_upgrade_available('nova-common'))
        # milestone to majro release detection
        vers_pkg.return_value = '2013.1~b1'
        self.assertFalse(openstack.openstack_upgrade_available('nova-common'))


if __name__ == '__main__':
    unittest.main()<|MERGE_RESOLUTION|>--- conflicted
+++ resolved
@@ -199,10 +199,7 @@
                 openstack.get_os_codename_package('foo', fatal=False)
             )
 
-<<<<<<< HEAD
-    @patch('charmhelpers.contrib.openstack.utils.error_out')
-=======
-    @patch('charmhelpers.contrib.openstack.openstack_utils.error_out')
+    @patch('charmhelpers.contrib.openstack.utils.error_out')
     def test_os_codename_from_uninstalled_package(self, mock_error):
         '''Test OpenStack codename from an available but uninstalled pkg'''
         with patch('apt_pkg.Cache') as cache:
@@ -224,8 +221,7 @@
                 openstack.get_os_codename_package('cinder-common', fatal=False)
             )
 
-    @patch('charmhelpers.contrib.openstack.openstack_utils.error_out')
->>>>>>> be1fc783
+    @patch('charmhelpers.contrib.openstack.utils.error_out')
     def test_os_version_from_package(self, mocked_error):
         '''Test deriving OpenStack version from an installed package'''
         with patch('apt_pkg.Cache') as cache:
