import os
import subprocess
import unittest

from copy import copy
from testtools import TestCase
from mock import MagicMock, patch, call

import charmhelpers.contrib.openstack.utils as openstack


# mocked return of openstack.lsb_release()
FAKE_RELEASE = {
    'DISTRIB_CODENAME': 'precise',
    'DISTRIB_RELEASE': '12.04',
    'DISTRIB_ID': 'Ubuntu',
    'DISTRIB_DESCRIPTION': '"Ubuntu 12.04"'
}

FAKE_REPO = {
    'nova-common': {
        'pkg_vers': '2012.2.3-0ubuntu2.1',
        'os_release': 'folsom',
        'os_version': '2012.2'
    },
    'glance-common': {
        'pkg_vers': '2012.1.3+stable-20130423-74b067df-0ubuntu1',
        'os_release': 'essex',
        'os_version': '2012.1'
    },
    'keystone-common': {
        'pkg_vers': '1:2013.1-0ubuntu1.1~cloud0',
        'os_release': 'grizzly',
        'os_version': '2013.1'
    },
    'swift-proxy': {
        'pkg_vers': '1.7.7-0ubuntu1',
        'os_release': 'grizzly',
        'os_version': '1.7.7'
    },
    'swift-proxy': {
        'pkg_vers': '1.9.0-0ubuntu1',
        'os_release': 'havana',
        'os_version': '1.9.0'
    },
    'swift-proxy': {
        'pkg_vers': '1.10.0~rc1-0ubuntu1',
        'os_release': 'havana',
        'os_version': '1.10.0'
    },
    # a package thats available in the cache but is not installed
    'cinder-common': {
        'os_release': 'havana',
        'os_version': '2013.2'
    },
    # poorly formed openstack version
    'bad-version': {
        'pkg_vers': '1:2016.1-0ubuntu1.1~cloud0',
        'os_release': None,
        'os_version': None
    }
}

MOUNTS = [
    ['/mnt', '/dev/vdb']
]

url = 'deb ' + openstack.CLOUD_ARCHIVE_URL
UCA_SOURCES = [
    ('cloud:precise-folsom/proposed', url + ' precise-proposed/folsom main'),
    ('cloud:precise-folsom', url + ' precise-updates/folsom main'),
    ('cloud:precise-folsom/updates', url + ' precise-updates/folsom main'),
    ('cloud:precise-grizzly/proposed', url + ' precise-proposed/grizzly main'),
    ('cloud:precise-grizzly', url + ' precise-updates/grizzly main'),
    ('cloud:precise-grizzly/updates', url + ' precise-updates/grizzly main'),
    ('cloud:precise-havana/proposed', url + ' precise-proposed/havana main'),
    ('cloud:precise-havana', url + ' precise-updates/havana main'),
    ('cloud:precise-havana/updates', url + ' precise-updates/havana main'),
]


# Mock python-dnspython resolver used by get_host_ip()
class FakeAnswer(object):
    def __init__(self, ip):
        self.ip = ip

    def __str__(self):
        return self.ip


class FakeResolver(object):
    def __init__(self, ip):
        self.ip = ip

    def query(self, hostname, query_type):
        return [FakeAnswer(self.ip)]


class FakeReverse(object):
    def from_address(self, address):
        return '156.94.189.91.in-addr.arpa'


class FakeDNS(object):
    def __init__(self, ip):
        self.resolver = FakeResolver(ip)
        self.reversename = FakeReverse()
        self.name = MagicMock()
        self.name.Name = basestring


class OpenStackHelpersTestCase(TestCase):
    def _apt_cache(self):
        # mocks out the apt cache
        def cache_get(package):
            pkg = MagicMock()
            if package in FAKE_REPO and 'pkg_vers' in FAKE_REPO[package]:
                pkg.name = package
                pkg.current_ver.ver_str = FAKE_REPO[package]['pkg_vers']
            elif (package in FAKE_REPO and
                  'pkg_vers' not in FAKE_REPO[package]):
                pkg.name = package
                pkg.current_ver = None
            else:
                raise KeyError
            return pkg
        cache = MagicMock()
        cache.__getitem__.side_effect = cache_get
        return cache

    @patch('charmhelpers.contrib.openstack.utils.lsb_release')
    def test_os_codename_from_install_source(self, mocked_lsb):
        '''Test mapping install source to OpenStack release name'''
        mocked_lsb.return_value = FAKE_RELEASE

        # the openstack release shipped with respective ubuntu/lsb release.
        self.assertEquals(openstack.get_os_codename_install_source('distro'),
                          'essex')
        # various cloud archive pockets
        src = 'cloud:precise-grizzly'
        self.assertEquals(openstack.get_os_codename_install_source(src),
                          'grizzly')
        src = 'cloud:precise-grizzly/proposed'
        self.assertEquals(openstack.get_os_codename_install_source(src),
                          'grizzly')

        # ppas and full repo urls.
        src = 'ppa:openstack-ubuntu-testing/havana-trunk-testing'
        self.assertEquals(openstack.get_os_codename_install_source(src),
                          'havana')
        src = ('deb http://ubuntu-cloud.archive.canonical.com/ubuntu '
               'precise-havana main')
        self.assertEquals(openstack.get_os_codename_install_source(src),
                          'havana')

    @patch.object(openstack, 'get_os_version_codename')
    @patch.object(openstack, 'get_os_codename_install_source')
    def test_os_version_from_install_source(self, codename, version):
        codename.return_value = 'grizzly'
        openstack.get_os_version_install_source('cloud:precise-grizzly')
        version.assert_called_with('grizzly')

    @patch('charmhelpers.contrib.openstack.utils.lsb_release')
    def test_os_codename_from_bad_install_source(self, mocked_lsb):
        '''Test mapping install source to OpenStack release name'''
        _fake_release = copy(FAKE_RELEASE)
        _fake_release['DISTRIB_CODENAME'] = 'natty'

        mocked_lsb.return_value = _fake_release
        _e = 'charmhelpers.contrib.openstack.utils.error_out'
        with patch(_e) as mocked_err:
            openstack.get_os_codename_install_source('distro')
            _er = ('Could not derive openstack release for this Ubuntu '
                   'release: natty')
            mocked_err.assert_called_with(_er)

    def test_os_codename_from_version(self):
        '''Test mapping OpenStack numerical versions to code name'''
        self.assertEquals(openstack.get_os_codename_version('2013.1'),
                          'grizzly')

    @patch('charmhelpers.contrib.openstack.utils.error_out')
    def test_os_codename_from_bad_version(self, mocked_error):
        '''Test mapping a bad OpenStack numerical versions to code name'''
        openstack.get_os_codename_version('2014.5.5')
        expected_err = ('Could not determine OpenStack codename for '
                        'version 2014.5.5')
        mocked_error.assert_called_with(expected_err)

    def test_os_version_from_codename(self):
        '''Test mapping a OpenStack codename to numerical version'''
        self.assertEquals(openstack.get_os_version_codename('folsom'),
                          '2012.2')

    @patch('charmhelpers.contrib.openstack.utils.error_out')
    def test_os_version_from_bad_codename(self, mocked_error):
        '''Test mapping a bad OpenStack codename to numerical version'''
        openstack.get_os_version_codename('foo')
        expected_err = 'Could not derive OpenStack version for codename: foo'
        mocked_error.assert_called_with(expected_err)

    def test_os_codename_from_package(self):
        '''Test deriving OpenStack codename from an installed package'''
        with patch('apt_pkg.Cache') as cache:
            cache.return_value = self._apt_cache()
            for pkg, vers in FAKE_REPO.iteritems():
                # test fake repo for all "installed" packages
                if pkg.startswith('bad-'):
                    continue
                if 'pkg_vers' not in vers:
                    continue
                self.assertEquals(openstack.get_os_codename_package(pkg),
                                  vers['os_release'])

    @patch('charmhelpers.contrib.openstack.utils.error_out')
    def test_os_codename_from_bad_package_version(self, mocked_error):
        '''Test deriving OpenStack codename for a poorly versioned package'''
        with patch('apt_pkg.Cache') as cache:
            cache.return_value = self._apt_cache()
            openstack.get_os_codename_package('bad-version')
            _e = ('Could not determine OpenStack codename for version 2016.1')
            mocked_error.assert_called_with(_e)

    @patch('charmhelpers.contrib.openstack.utils.error_out')
    def test_os_codename_from_bad_package(self, mocked_error):
        '''Test deriving OpenStack codename from an unavailable package'''
        with patch('apt_pkg.Cache') as cache:
            cache.return_value = self._apt_cache()
            try:
                openstack.get_os_codename_package('foo')
            except:
                # ignore exceptions that raise when error_out is mocked
                # and doesn't sys.exit(1)
                pass
            e = 'Could not determine version of package with no installation '\
                'candidate: foo'
            mocked_error.assert_called_with(e)

    def test_os_codename_from_bad_package_nonfatal(self):
        '''Test OpenStack codename from an unavailable package is non-fatal'''
        with patch('apt_pkg.Cache') as cache:
            cache.return_value = self._apt_cache()
            self.assertEquals(
                None,
                openstack.get_os_codename_package('foo', fatal=False)
            )

    @patch('charmhelpers.contrib.openstack.utils.error_out')
    def test_os_codename_from_uninstalled_package(self, mock_error):
        '''Test OpenStack codename from an available but uninstalled pkg'''
        with patch('apt_pkg.Cache') as cache:
            cache.return_value = self._apt_cache()
            try:
                openstack.get_os_codename_package('cinder-common', fatal=True)
            except:
                pass
            e = ('Could not determine version of uninstalled package: '
                 'cinder-common')
            mock_error.assert_called_with(e)

    def test_os_codename_from_uninstalled_package_nonfatal(self):
        '''Test OpenStack codename from avail uninstalled pkg is non fatal'''
        with patch('apt_pkg.Cache') as cache:
            cache.return_value = self._apt_cache()
            self.assertEquals(
                None,
                openstack.get_os_codename_package('cinder-common', fatal=False)
            )

    @patch('charmhelpers.contrib.openstack.utils.error_out')
    def test_os_version_from_package(self, mocked_error):
        '''Test deriving OpenStack version from an installed package'''
        with patch('apt_pkg.Cache') as cache:
            cache.return_value = self._apt_cache()
            for pkg, vers in FAKE_REPO.iteritems():
                if pkg.startswith('bad-'):
                    continue
                if 'pkg_vers' not in vers:
                    continue
                self.assertEquals(openstack.get_os_version_package(pkg),
                                  vers['os_version'])

    @patch('charmhelpers.contrib.openstack.utils.error_out')
    def test_os_version_from_bad_package(self, mocked_error):
        '''Test deriving OpenStack version from an uninstalled package'''
        with patch('apt_pkg.Cache') as cache:
            cache.return_value = self._apt_cache()
            try:
                openstack.get_os_version_package('foo')
            except:
                # ignore exceptions that raise when error_out is mocked
                # and doesn't sys.exit(1)
                pass
            e = 'Could not determine version of package with no installation '\
                'candidate: foo'
            mocked_error.assert_called_with(e)

    def test_os_version_from_bad_package_nonfatal(self):
        '''Test OpenStack version from an uninstalled package is non-fatal'''
        with patch('apt_pkg.Cache') as cache:
            cache.return_value = self._apt_cache()
            self.assertEquals(
                None,
                openstack.get_os_version_package('foo', fatal=False)
            )

    @patch.object(openstack, 'get_os_codename_package')
    def test_os_release_uncached(self, get_cn):
        openstack.os_rel = None
        get_cn.return_value = 'folsom'
        self.assertEquals('folsom', openstack.os_release('nova-common'))

    def test_os_release_cached(self):
        openstack.os_rel = 'foo'
        self.assertEquals('foo', openstack.os_release('nova-common'))

    @patch.object(openstack, 'juju_log')
    @patch('sys.exit')
    def test_error_out(self, mocked_exit, juju_log):
        '''Test erroring out'''
        openstack.error_out('Everything broke.')
        _log = 'FATAL ERROR: Everything broke.'
        juju_log.assert_called_with(_log, level='ERROR')
        mocked_exit.assert_called_with(1)

    def test_configure_install_source_distro(self):
        '''Test configuring installation from distro'''
        self.assertIsNone(openstack.configure_installation_source('distro'))

    def test_configure_install_source_ppa(self):
        '''Test configuring installation source from PPA'''
        with patch('subprocess.check_call') as mock:
            src = 'ppa:gandelman-a/openstack'
            openstack.configure_installation_source(src)
            ex_cmd = ['add-apt-repository', '-y', 'ppa:gandelman-a/openstack']
            mock.assert_called_with(ex_cmd)

    @patch('__builtin__.open')
    @patch('charmhelpers.contrib.openstack.utils.juju_log')
    @patch('charmhelpers.contrib.openstack.utils.import_key')
    def test_configure_install_source_deb_url(self, _import, _log, _open):
        '''Test configuring installation source from deb repo url'''
        _file = MagicMock(spec=file)
        _open.return_value = _file
        src = ('deb http://ubuntu-cloud.archive.canonical.com/ubuntu '
               'precise-havana main|KEYID')
        openstack.configure_installation_source(src)
        _import.assert_called_with('KEYID')
        _file.__enter__().write.assert_called_with(src.split('|')[0])
        src = ('deb http://ubuntu-cloud.archive.canonical.com/ubuntu '
               'precise-havana main')
        openstack.configure_installation_source(src)
        _file.__enter__().write.assert_called_with(src)

    @patch('charmhelpers.contrib.openstack.utils.error_out')
    def test_configure_bad_install_source(self, _error):
        openstack.configure_installation_source('foo')
        _error.assert_called_with('Invalid openstack-release specified: foo')

    @patch('charmhelpers.contrib.openstack.utils.lsb_release')
    def test_configure_install_source_uca_staging(self, _lsb):
        '''Test configuring installation source from UCA staging sources'''
        _lsb.return_value = FAKE_RELEASE
        # staging pockets are configured as PPAs
        with patch('subprocess.check_call') as _subp:
            src = 'cloud:precise-folsom/staging'
            openstack.configure_installation_source(src)
            cmd = ['add-apt-repository', '-y',
                   'ppa:ubuntu-cloud-archive/folsom-staging']
            _subp.assert_called_with(cmd)

    @patch('__builtin__.open')
    @patch('charmhelpers.contrib.openstack.utils.apt_install')
    @patch('charmhelpers.contrib.openstack.utils.lsb_release')
    def test_configure_install_source_uca_repos(self, _lsb, _install, _open):
        '''Test configuring installation source from UCA sources'''
        _lsb.return_value = FAKE_RELEASE
        _file = MagicMock(spec=file)
        _open.return_value = _file
        for src, url in UCA_SOURCES:
            openstack.configure_installation_source(src)
            _install.assert_called_with('ubuntu-cloud-keyring',
                                        fatal=True)
            _open.assert_called_with(
                '/etc/apt/sources.list.d/cloud-archive.list',
                'w'
            )
            _file.__enter__().write.assert_called_with(url)

    @patch('charmhelpers.contrib.openstack.utils.error_out')
    def test_configure_install_source_bad_uca(self, mocked_error):
        '''Test configuring installation source from bad UCA source'''
        try:
            openstack.configure_installation_source('cloud:foo-bar')
        except:
            # ignore exceptions that raise when error_out is mocked
            # and doesn't sys.exit(1)
            pass
        _e = 'Invalid Cloud Archive release specified: foo-bar'
        mocked_error.assert_called_with(_e)

    def test_import_apt_key(self):
        '''Ensure shell out apt-key during key import'''
        with patch('subprocess.check_call') as _subp:
            openstack.import_key('foo')
            cmd = ['apt-key', 'adv', '--keyserver', 'keyserver.ubuntu.com',
                   '--recv-keys', 'foo']
            _subp.assert_called_with(cmd)

    @patch('charmhelpers.contrib.openstack.utils.error_out')
    def test_import_bad_apt_key(self, mocked_error):
        '''Ensure error when importing apt key fails'''
        with patch('subprocess.check_call') as _subp:
            cmd = ['apt-key', 'adv', '--keyserver', 'keyserver.ubuntu.com',
                   '--recv-keys', 'foo']
            _subp.side_effect = subprocess.CalledProcessError(1, cmd, '')
            openstack.import_key('foo')
            cmd = ['apt-key', 'adv', '--keyserver', 'keyserver.ubuntu.com',
                   '--recv-keys', 'foo']
        mocked_error.assert_called_with('Error importing repo key foo')

    @patch('os.mkdir')
    @patch('os.path.exists')
    @patch('charmhelpers.contrib.openstack.utils.charm_dir')
    @patch('__builtin__.open')
    def test_save_scriptrc(self, _open, _charm_dir, _exists, _mkdir):
        '''Test generation of scriptrc from environment'''
        scriptrc = ['#!/bin/bash\n',
                    'export setting1=foo\n',
                    'export setting2=bar\n']
        _file = MagicMock(spec=file)
        _open.return_value = _file
        _charm_dir.return_value = '/var/lib/juju/units/testing-foo-0/charm'
        _exists.return_value = False
        os.environ['JUJU_UNIT_NAME'] = 'testing-foo/0'
        openstack.save_script_rc(setting1='foo', setting2='bar')
        rcdir = '/var/lib/juju/units/testing-foo-0/charm/scripts'
        _mkdir.assert_called_with(rcdir)
        expected_f = '/var/lib/juju/units/testing-foo-0/charm/scripts/scriptrc'
        _open.assert_called_with(expected_f, 'wb')
        _mkdir.assert_called_with(os.path.dirname(expected_f))
        for line in scriptrc:
            _file.__enter__().write.assert_has_calls(call(line))

    @patch.object(openstack, 'lsb_release')
    @patch.object(openstack, 'get_os_version_package')
    @patch.object(openstack, 'config')
    def test_openstack_upgrade_detection_true(self, config, vers_pkg, lsb):
        """Test it detects when an openstack package has available upgrade"""
        lsb.return_value = FAKE_RELEASE
        config.return_value = 'cloud:precise-havana'
        vers_pkg.return_value = '2013.1.1'
        self.assertTrue(openstack.openstack_upgrade_available('nova-common'))
        # milestone to major release detection
        vers_pkg.return_value = '2013.2~b1'
        self.assertTrue(openstack.openstack_upgrade_available('nova-common'))

    @patch.object(openstack, 'lsb_release')
    @patch.object(openstack, 'get_os_version_package')
    @patch.object(openstack, 'config')
    def test_openstack_upgrade_detection_false(self, config, vers_pkg, lsb):
        """Test it detects when an openstack upgrade is not necessary"""
        lsb.return_value = FAKE_RELEASE
        config.return_value = 'cloud:precise-folsom'
        vers_pkg.return_value = '2013.1.1'
        self.assertFalse(openstack.openstack_upgrade_available('nova-common'))
        # milestone to majro release detection
        vers_pkg.return_value = '2013.1~b1'
        self.assertFalse(openstack.openstack_upgrade_available('nova-common'))

<<<<<<< HEAD
    @patch.object(openstack, 'is_block_device')
    @patch.object(openstack, 'error_out')
    def test_ensure_block_device_bad_config(self, err, is_bd):
        '''Test it doesn't prepare storage with bad config'''
        openstack.ensure_block_device(block_device='none')
        self.assertTrue(err.called)

    @patch.object(openstack, 'is_block_device')
    @patch.object(openstack, 'ensure_loopback_device')
    def test_ensure_block_device_loopback(self, ensure_loopback, is_bd):
        '''Test it ensures loopback device when checking block device'''
        defsize = openstack.DEFAULT_LOOPBACK_SIZE
        is_bd.return_value = True

        ensure_loopback.return_value = '/tmp/cinder.img'
        result = openstack.ensure_block_device('/tmp/cinder.img')
        ensure_loopback.assert_called_with('/tmp/cinder.img', defsize)
        self.assertEquals(result, '/tmp/cinder.img')

        ensure_loopback.return_value = '/tmp/cinder-2.img'
        result = openstack.ensure_block_device('/tmp/cinder-2.img|15G')
        ensure_loopback.assert_called_with('/tmp/cinder-2.img', '15G')
        self.assertEquals(result, '/tmp/cinder-2.img')

    @patch.object(openstack, 'is_block_device')
    def test_ensure_standard_block_device(self, is_bd):
        '''Test it looks for storage at both relative and full device path'''
        for dev in ['vdb', '/dev/vdb']:
            openstack.ensure_block_device(dev)
            is_bd.assert_called_with('/dev/vdb')

    @patch.object(openstack, 'is_block_device')
    @patch.object(openstack, 'error_out')
    def test_ensure_nonexistent_block_device(self, error_out, is_bd):
        '''Test it will not ensure a non-existant block device'''
        is_bd.return_value = False
        openstack.ensure_block_device(block_device='foo')
        self.assertTrue(error_out.called)

    @patch.object(openstack, 'juju_log')
    @patch.object(openstack, 'umount')
    @patch.object(openstack, 'mounts')
    @patch.object(openstack, 'zap_disk')
    @patch.object(openstack, 'is_lvm_physical_volume')
    def test_clean_storage_unmount(self, is_pv, zap_disk, mounts, umount, log):
        '''Test it unmounts block device when cleaning storage'''
        is_pv.return_value = False
        zap_disk.return_value = True
        mounts.return_value = MOUNTS
        openstack.clean_storage('/dev/vdb')
        umount.called_with('/dev/vdb', True)

    @patch.object(openstack, 'juju_log')
    @patch.object(openstack, 'remove_lvm_physical_volume')
    @patch.object(openstack, 'deactivate_lvm_volume_group')
    @patch.object(openstack, 'mounts')
    @patch.object(openstack, 'is_lvm_physical_volume')
    def test_clean_storage_lvm_wipe(self, is_pv, mounts, rm_lv, rm_vg, log):
        '''Test it removes traces of LVM when cleaning storage'''
        mounts.return_value = []
        is_pv.return_value = True
        openstack.clean_storage('/dev/vdb')
        rm_lv.assert_called_with('/dev/vdb')
        rm_vg .assert_called_with('/dev/vdb')

    @patch.object(openstack, 'zap_disk')
    @patch.object(openstack, 'is_lvm_physical_volume')
    @patch.object(openstack, 'mounts')
    def test_clean_storage_zap_disk(self, mounts, is_pv, zap_disk):
        '''It removes traces of LVM when cleaning storage'''
        mounts.return_value = []
        is_pv.return_value = False
        openstack.clean_storage('/dev/vdb')
        zap_disk.assert_called_with('/dev/vdb')
=======
    def test_is_ip(self):
        self.assertTrue(openstack.is_ip('10.0.0.1'))
        self.assertFalse(openstack.is_ip('www.ubuntu.com'))

    @patch.object(openstack, 'apt_install')
    def test_get_host_ip_with_hostname(self, apt_install):
        fake_dns = FakeDNS('10.0.0.1')
        with patch('__builtin__.__import__', side_effect=[fake_dns]):
            ip = openstack.get_host_ip('www.ubuntu.com')
        self.assertEquals(ip, '10.0.0.1')

    @patch.object(openstack, 'apt_install')
    def test_get_host_ip_with_ip(self, apt_install):
        fake_dns = FakeDNS('5.5.5.5')
        with patch('__builtin__.__import__', side_effect=[fake_dns]):
            ip = openstack.get_host_ip('4.2.2.1')
        self.assertEquals(ip, '4.2.2.1')

    @patch.object(openstack, 'apt_install')
    def test_get_hostname_with_ip(self, apt_install):
        fake_dns = FakeDNS('www.ubuntu.com')
        with patch('__builtin__.__import__', side_effect=[fake_dns, fake_dns]):
            hn = openstack.get_hostname('4.2.2.1')
        self.assertEquals(hn, 'www.ubuntu.com')

    @patch.object(openstack, 'apt_install')
    def test_get_hostname_with_hostname(self, apt_install):
        fake_dns = FakeDNS('5.5.5.5')
        with patch('__builtin__.__import__', side_effect=[fake_dns]):
            hn = openstack.get_hostname('www.ubuntu.com')
        self.assertEquals(hn, 'www.ubuntu.com')
>>>>>>> 6c48abb2

if __name__ == '__main__':
    unittest.main()<|MERGE_RESOLUTION|>--- conflicted
+++ resolved
@@ -468,7 +468,6 @@
         vers_pkg.return_value = '2013.1~b1'
         self.assertFalse(openstack.openstack_upgrade_available('nova-common'))
 
-<<<<<<< HEAD
     @patch.object(openstack, 'is_block_device')
     @patch.object(openstack, 'error_out')
     def test_ensure_block_device_bad_config(self, err, is_bd):
@@ -543,7 +542,7 @@
         is_pv.return_value = False
         openstack.clean_storage('/dev/vdb')
         zap_disk.assert_called_with('/dev/vdb')
-=======
+
     def test_is_ip(self):
         self.assertTrue(openstack.is_ip('10.0.0.1'))
         self.assertFalse(openstack.is_ip('www.ubuntu.com'))
@@ -575,7 +574,7 @@
         with patch('__builtin__.__import__', side_effect=[fake_dns]):
             hn = openstack.get_hostname('www.ubuntu.com')
         self.assertEquals(hn, 'www.ubuntu.com')
->>>>>>> 6c48abb2
+
 
 if __name__ == '__main__':
     unittest.main()